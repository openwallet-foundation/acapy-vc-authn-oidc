--- conflicted
+++ resolved
@@ -19,17 +19,10 @@
   "dependencies": {
     "@babel/eslint-parser": "^7.28.0",
     "@vue/eslint-config-prettier": "^10.2.0",
-<<<<<<< HEAD
-    "axios": "^1.9.0",
-    "core-js": "^3.43.0",
-    "eslint": "^8.57.0",
-    "eslint-plugin-prettier": "^5.4.0",
-=======
     "axios": "^1.10.0",
     "core-js": "^3.43.0",
     "eslint": "^8.57.1",
     "eslint-plugin-prettier": "^5.5.1",
->>>>>>> 28245a93
     "keycloak-js": "^15.1.1",
     "nprogress": "^0.2.0",
     "vue": "^2.7.16",
