using System;
using System.Collections.Generic;
using System.Collections.Specialized;
using System.Linq;
using System.Net;
using System.Threading.Tasks;
using IdentityModel;
using IdentityServer4.Configuration;
using IdentityServer4.Extensions;
using IdentityServer4.Hosting;
using IdentityServer4.Validation;
using Microsoft.AspNetCore.Http;
using Microsoft.Extensions.Configuration;
using Microsoft.Extensions.Logging;
using Microsoft.Extensions.Options;
using VCAuthn.ACAPY;
using VCAuthn.Models;
using VCAuthn.Services.Contracts;
using VCAuthn.Utils;
using StatusCodeResult = IdentityServer4.Endpoints.Results.StatusCodeResult;

namespace VCAuthn.IdentityServer.Endpoints
{
    public class AuthorizeEndpoint : IEndpointHandler
    {
        public const string Name = "VCAuthorize";

        private readonly IClientSecretValidator _clientValidator;
        private readonly IPresentationConfigurationService _presentationConfigurationService;
        private readonly IUrlShortenerService _urlShortenerService;
        private readonly ISessionStorageService _sessionStorage;
        private readonly IACAPYClient _acapyClient;
        private readonly IConfiguration _configuration;
        private readonly ILogger _logger;
        private readonly IConfiguration _config;

        public AuthorizeEndpoint(
            IClientSecretValidator clientValidator,
            IPresentationConfigurationService presentationConfigurationService,
            IUrlShortenerService urlShortenerService,
            ISessionStorageService sessionStorage,
            IACAPYClient acapyClient,
<<<<<<< HEAD
            IOptions<IdentityServerOptions> options,
            ILogger<AuthorizeEndpoint> logger,
            IConfiguration config)
=======
            IConfiguration configuration,
            ILogger<AuthorizeEndpoint> logger
            )
>>>>>>> df2df3ef
        {
            _clientValidator = clientValidator;
            _presentationConfigurationService = presentationConfigurationService;
            _urlShortenerService = urlShortenerService;
            _sessionStorage = sessionStorage;
            _acapyClient = acapyClient;
            _configuration = configuration;
            _logger = logger;
            _config = config.GetSection("IdentityServer");
        }

        public async Task<IEndpointResult> ProcessAsync(HttpContext context)
        {
            _logger.LogDebug("Processing Authorize request");

            NameValueCollection values;
            switch (context.Request.Method)
            {
                case "GET":
                    values = context.Request.Query.AsNameValueCollection();
                    break;
                case "POST":
                    if (!context.Request.HasFormContentType)
                    {
                        return new StatusCodeResult(HttpStatusCode.UnsupportedMediaType);
                    }
                    values = context.Request.Form.AsNameValueCollection();
                    break;
                default:
                    return new StatusCodeResult(HttpStatusCode.MethodNotAllowed);
            }

            var clientResult = await _clientValidator.ValidateAsync(context);
            if (clientResult.Client == null)
            {
                return VCResponseHelpers.Error(OidcConstants.TokenErrors.InvalidClient);
            }

            var scopes = values.Get(IdentityConstants.ScopeParamName).Split(' ');
            if (!scopes.Contains(IdentityConstants.VCAuthnScopeName))
            {
                return VCResponseHelpers.Error(IdentityConstants.MissingVCAuthnScopeError, IdentityConstants.MissingVCAuthnScopeDesc);
            }

            var presentationRecordId = values.Get(IdentityConstants.PresentationRequestConfigIDParamName);
            if (string.IsNullOrEmpty(presentationRecordId))
            {
                return VCResponseHelpers.Error(IdentityConstants.InvalidPresentationRequestConfigIDError, IdentityConstants.InvalidPresentationRequestConfigIDDesc);
            }

            var redirectUrl = values.Get(IdentityConstants.RedirectUriParameterName);
            if (string.IsNullOrEmpty(redirectUrl))
            {
                return VCResponseHelpers.Error(IdentityConstants.InvalidRedirectUriError);
            }

            if (clientResult.Client.RedirectUris.Any() && !clientResult.Client.RedirectUris.Contains(redirectUrl))
            {
                return VCResponseHelpers.Error(IdentityConstants.InvalidRedirectUriError);
            }

            var responseType = values.Get(IdentityConstants.ResponseTypeUriParameterName);
            if (string.IsNullOrEmpty(responseType))
            {
                responseType = IdentityConstants.DefaultResponseType;
            }

            var responseMode = values.Get(IdentityConstants.ResponseModeUriParameterName);
            if (string.IsNullOrEmpty(responseMode))
            {
                responseMode = IdentityConstants.DefaultResponseMode;
            }

            PresentationConfiguration presentationRecord = await _presentationConfigurationService.GetAsync(presentationRecordId);

            if (presentationRecord == null)
            {
                return VCResponseHelpers.Error(IdentityConstants.UnknownPresentationRecordId, "Cannot find respective record id");
            }

            WalletPublicDid acapyPublicDid;
            try
            {
                acapyPublicDid = await _acapyClient.WalletDidPublic();
            }
            catch (Exception e)
            {
                _logger.LogError(e, "Cannot fetch ACAPy wallet public did");
                return VCResponseHelpers.Error(IdentityConstants.AcapyCallFailed, "Cannot fetch ACAPy wallet public did");
            }

            PresentationRequestMessage presentationRequest;
            string presentationRequestId;
            try
            {
                var response = await _acapyClient.CreatePresentationRequestAsync(presentationRecord.Configuration);
                presentationRequest = BuildPresentationRequest(response, acapyPublicDid);
                presentationRequestId = response.PresentationExchangeId;
            }
            catch (Exception e)
            {
                _logger.LogError(e, "Failed to create presentation request");
                return VCResponseHelpers.Error(IdentityConstants.AcapyCallFailed, $"Failed to create presentation request: {e.Message}");
            }


            // create a full and short url versions of a presentation requests
            string shortUrl;
            try
            {
                var url = string.Format("{0}?m={1}", _configuration.GetSection("IdentityServer").GetValue<string>("PublicOrigin"), presentationRequest.ToJson().ToBase64());
                shortUrl = await _urlShortenerService.CreateShortUrlAsync(url);
            }
            catch (Exception e)
            {
                _logger.LogError(e, "Presentation url build failed");
                return VCResponseHelpers.Error(IdentityConstants.PresentationUrlBuildFailed, "Presentation url build failed");
            }

            // persist presentation request details in session
            try
            {
                var session = await _sessionStorage.CreateSessionAsync(new AuthSession()
                {
                    PresentationRequestId = presentationRequestId,
                    PresentationRecordId = presentationRecordId,
                    PresentationRequest = presentationRequest.Request.ExtractIndyPresentationRequest().ToJson(),
                    RequestParameters = values.AllKeys.ToDictionary(t => t, t => values[t])
                });

                // set up a session cookie
                context.Response.Cookies.Append(IdentityConstants.SessionIdCookieName, session.Id);
            }
            catch (Exception e)
            {
                _logger.LogError(e, "Failed to start a new session");
                return VCResponseHelpers.Error(IdentityConstants.SessionStartFailed, "Failed to start a new session");
            }

            return new AuthorizationEndpointResult(
                new AuthorizationViewModel(
                    shortUrl,
<<<<<<< HEAD
                    $"{_options.PublicOrigin}/{IdentityConstants.ChallengePollUri}?{IdentityConstants.ChallengeIdQueryParameterName}={presentationRequestId}",
                    $"{_options.PublicOrigin}/{IdentityConstants.AuthorizeCallbackUri}?{IdentityConstants.ChallengeIdQueryParameterName}={presentationRequestId}",
                    presentationRequest.ToJson(),
                    _config.GetValue<int>("PollInterval")
=======
                    $"{_configuration.GetSection("IdentityServer").GetValue<string>("PublicOrigin")}/{IdentityConstants.ChallengePollUri}?{IdentityConstants.ChallengeIdQueryParameterName}={presentationRequestId}",
                    $"{_configuration.GetSection("IdentityServer").GetValue<string>("PublicOrigin")}/{IdentityConstants.AuthorizeCallbackUri}?{IdentityConstants.ChallengeIdQueryParameterName}={presentationRequestId}",
                    presentationRequest.ToJson()
>>>>>>> df2df3ef
                ));
        }

        private PresentationRequestMessage BuildPresentationRequest(CreatePresentationResponse response, WalletPublicDid acapyPublicDid)
        {
            var request = new PresentationRequestMessage
            {
                Id = response.ThreadId,
                Request = response.PresentationRequest.GeneratePresentationAttachments(),
                Service = new ServiceDecorator
                {
                    RecipientKeys = new List<string> { acapyPublicDid.Verkey },
                    ServiceEndpoint = _acapyClient.GetAgentUrl()
                }
            };
            return request;
        }
    }
}<|MERGE_RESOLUTION|>--- conflicted
+++ resolved
@@ -32,7 +32,6 @@
         private readonly IACAPYClient _acapyClient;
         private readonly IConfiguration _configuration;
         private readonly ILogger _logger;
-        private readonly IConfiguration _config;
 
         public AuthorizeEndpoint(
             IClientSecretValidator clientValidator,
@@ -40,15 +39,9 @@
             IUrlShortenerService urlShortenerService,
             ISessionStorageService sessionStorage,
             IACAPYClient acapyClient,
-<<<<<<< HEAD
-            IOptions<IdentityServerOptions> options,
-            ILogger<AuthorizeEndpoint> logger,
-            IConfiguration config)
-=======
             IConfiguration configuration,
             ILogger<AuthorizeEndpoint> logger
             )
->>>>>>> df2df3ef
         {
             _clientValidator = clientValidator;
             _presentationConfigurationService = presentationConfigurationService;
@@ -57,7 +50,6 @@
             _acapyClient = acapyClient;
             _configuration = configuration;
             _logger = logger;
-            _config = config.GetSection("IdentityServer");
         }
 
         public async Task<IEndpointResult> ProcessAsync(HttpContext context)
@@ -191,16 +183,10 @@
             return new AuthorizationEndpointResult(
                 new AuthorizationViewModel(
                     shortUrl,
-<<<<<<< HEAD
-                    $"{_options.PublicOrigin}/{IdentityConstants.ChallengePollUri}?{IdentityConstants.ChallengeIdQueryParameterName}={presentationRequestId}",
-                    $"{_options.PublicOrigin}/{IdentityConstants.AuthorizeCallbackUri}?{IdentityConstants.ChallengeIdQueryParameterName}={presentationRequestId}",
-                    presentationRequest.ToJson(),
-                    _config.GetValue<int>("PollInterval")
-=======
                     $"{_configuration.GetSection("IdentityServer").GetValue<string>("PublicOrigin")}/{IdentityConstants.ChallengePollUri}?{IdentityConstants.ChallengeIdQueryParameterName}={presentationRequestId}",
                     $"{_configuration.GetSection("IdentityServer").GetValue<string>("PublicOrigin")}/{IdentityConstants.AuthorizeCallbackUri}?{IdentityConstants.ChallengeIdQueryParameterName}={presentationRequestId}",
-                    presentationRequest.ToJson()
->>>>>>> df2df3ef
+                    presentationRequest.ToJson(),
+                    _configuration.GetSection("IdentityServer").GetValue<int>("PollInterval")
                 ));
         }
 
