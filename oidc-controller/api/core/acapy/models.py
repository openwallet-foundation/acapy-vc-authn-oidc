from typing import Optional, Dict
from ..aries import OutOfBandMessage

from pydantic import BaseModel


class WalletDid(BaseModel):
    did: str
    verkey: str
    posture: str


class WalletDidPublicResponse(BaseModel):
    result: Optional[WalletDid] = None


class CreatePresentationResponse(BaseModel):
    thread_id: str
<<<<<<< HEAD
    pres_ex_id: str
    pres_request: Dict
=======
    presentation_exchange_id: str
    presentation_request: Dict


class OobCreateInvitationResponse(BaseModel):
    invi_msg_id: str
    invitation_url: str
    oob_id: str
    trace: bool
    state: str
    invitation: OutOfBandMessage
>>>>>>> 4fc2a7d9
<|MERGE_RESOLUTION|>--- conflicted
+++ resolved
@@ -16,12 +16,8 @@
 
 class CreatePresentationResponse(BaseModel):
     thread_id: str
-<<<<<<< HEAD
     pres_ex_id: str
     pres_request: Dict
-=======
-    presentation_exchange_id: str
-    presentation_request: Dict
 
 
 class OobCreateInvitationResponse(BaseModel):
@@ -30,5 +26,4 @@
     oob_id: str
     trace: bool
     state: str
-    invitation: OutOfBandMessage
->>>>>>> 4fc2a7d9
+    invitation: OutOfBandMessage