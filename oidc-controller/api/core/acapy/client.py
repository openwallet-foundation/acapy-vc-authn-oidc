import json
from typing import Optional, Union
from uuid import UUID

import requests
import structlog

from ..config import settings
from .config import AgentConfig, MultiTenantAcapy, SingleTenantAcapy
from .models import CreatePresentationResponse, OobCreateInvitationResponse, WalletDid

_client = None
logger = structlog.getLogger(__name__)

WALLET_DID_URI = "/wallet/did"
PUBLIC_WALLET_DID_URI = "/wallet/did/public"
<<<<<<< HEAD
CREATE_PRESENTATION_REQUEST_URL = "/present-proof-2.0/create-request"
PRESENT_PROOF_RECORDS = "/present-proof-2.0/records"
=======
CREATE_PRESENTATION_REQUEST_URL = "/present-proof/create-request"
PRESENT_PROOF_RECORDS = "/present-proof/records"
OOB_CREATE_INVITATION = "/out-of-band/create-invitation"
>>>>>>> 4fc2a7d9


class AcapyClient:
    acapy_host = settings.ACAPY_ADMIN_URL
    service_endpoint = settings.ACAPY_AGENT_URL

    wallet_token: Optional[str] = None
    agent_config: AgentConfig

    def __init__(self):
        if settings.ACAPY_TENANCY == "multi":
            self.agent_config = MultiTenantAcapy()
        elif settings.ACAPY_TENANCY == "single":
            self.agent_config = SingleTenantAcapy()
        else:
            logger.warning("ACAPY_TENANCY not set, assuming SingleTenantAcapy")
            self.agent_config = SingleTenantAcapy()

        if _client:
            return _client
        super().__init__()

    def create_presentation_request(
        self, presentation_request_configuration: dict
    ) -> CreatePresentationResponse:
        logger.debug(">>> create_presentation_request")
        present_proof_payload = {
            "presentation_request": {"indy": presentation_request_configuration}
        }

        resp_raw = requests.post(
            self.acapy_host + CREATE_PRESENTATION_REQUEST_URL,
            headers=self.agent_config.get_headers(),
            json=present_proof_payload,
        )

        # TODO: Determine if this should assert it received a json object
        assert resp_raw.status_code == 200, resp_raw.content

        resp = json.loads(resp_raw.content)
        result = CreatePresentationResponse.parse_obj(resp)

        logger.debug("<<< create_presenation_request")
        return result

    def get_presentation_request(self, presentation_exchange_id: Union[UUID, str]):
        logger.debug(">>> get_presentation_request")

        resp_raw = requests.get(
            self.acapy_host
            + PRESENT_PROOF_RECORDS
            + "/"
            + str(presentation_exchange_id),
            headers=self.agent_config.get_headers(),
        )

        # TODO: Determine if this should assert it received a json object
        assert resp_raw.status_code == 200, resp_raw.content

        resp = json.loads(resp_raw.content)

        logger.debug(f"<<< get_presentation_request -> {resp}")
        return resp

    def verify_presentation(self, presentation_exchange_id: Union[UUID, str]):
        logger.debug(">>> verify_presentation")

        resp_raw = requests.post(
            self.acapy_host
            + PRESENT_PROOF_RECORDS
            + "/"
            + str(presentation_exchange_id)
            + "/verify-presentation",
            headers=self.agent_config.get_headers(),
        )
        assert resp_raw.status_code == 200, resp_raw.content

        resp = json.loads(resp_raw.content)

        logger.debug(f"<<< verify_presentation -> {resp}")
        return resp

    def get_wallet_did(self, public=False) -> WalletDid:
        logger.debug(">>> get_wallet_did")
        url = None
        if public:
            url = self.acapy_host + PUBLIC_WALLET_DID_URI
        else:
            url = self.acapy_host + WALLET_DID_URI

        resp_raw = requests.get(
            url,
            headers=self.agent_config.get_headers(),
        )

        # TODO: Determine if this should assert it received a json object
        assert (
            resp_raw.status_code == 200
        ), f"{resp_raw.status_code}::{resp_raw.content}"

        resp = json.loads(resp_raw.content)

        if public:
            resp_payload = resp["result"]
        else:
            resp_payload = resp["results"][0]

        did = WalletDid.parse_obj(resp_payload)

        logger.debug(f"<<< get_wallet_did -> {did}")
        return did

    def oob_create_invitation(
        self, presentation_exchange: dict, use_public_did: bool
    ) -> OobCreateInvitationResponse:
        logger.debug(">>> oob_create_invitation")
        create_invitation_payload = {
            "attachments": [
                {
                    "id": presentation_exchange["presentation_exchange_id"],
                    "type": "present-proof",
                    "data": {"json": presentation_exchange},
                }
            ],
            "use_public_did": use_public_did,
        }

        resp_raw = requests.post(
            self.acapy_host + OOB_CREATE_INVITATION,
            headers=self.agent_config.get_headers(),
            json=create_invitation_payload,
        )

        assert resp_raw.status_code == 200, resp_raw.content

        resp = json.loads(resp_raw.content)
        result = OobCreateInvitationResponse.parse_obj(resp)

        logger.debug("<<< oob_create_invitation")
        return result<|MERGE_RESOLUTION|>--- conflicted
+++ resolved
@@ -14,14 +14,9 @@
 
 WALLET_DID_URI = "/wallet/did"
 PUBLIC_WALLET_DID_URI = "/wallet/did/public"
-<<<<<<< HEAD
 CREATE_PRESENTATION_REQUEST_URL = "/present-proof-2.0/create-request"
 PRESENT_PROOF_RECORDS = "/present-proof-2.0/records"
-=======
-CREATE_PRESENTATION_REQUEST_URL = "/present-proof/create-request"
-PRESENT_PROOF_RECORDS = "/present-proof/records"
 OOB_CREATE_INVITATION = "/out-of-band/create-invitation"
->>>>>>> 4fc2a7d9
 
 
 class AcapyClient:
@@ -141,12 +136,13 @@
         create_invitation_payload = {
             "attachments": [
                 {
-                    "id": presentation_exchange["presentation_exchange_id"],
+                    "id": presentation_exchange["pres_ex_id"],
                     "type": "present-proof",
                     "data": {"json": presentation_exchange},
                 }
             ],
             "use_public_did": use_public_did,
+            "trace": True,
         }
 
         resp_raw = requests.post(
