import requests
import json
import logging
from uuid import UUID
from .models import WalletDid, CreatePresentationResponse
from ..config import settings
from .config import AgentConfig, MultiTenantAcapy, SingleTenantAcapy

_client = None
logger = logging.getLogger(__name__)

WALLET_DID_URI = "/wallet/did"
PUBLIC_WALLET_DID_URI = "/wallet/did/public"
CREATE_PRESENTATION_REQUEST_URL = "/present-proof/create-request"
PRESENT_PROOF_RECORDS = "/present-proof/records"


class AcapyClient:
    acapy_host = settings.ACAPY_ADMIN_URL
    service_endpoint = settings.ACAPY_AGENT_URL

    wallet_token: str = None
    agent_config: AgentConfig

    def __init__(self):
        if settings.ACAPY_TENANCY == "multi":
            self.agent_config = MultiTenantAcapy()
        elif settings.ACAPY_TENANCY == "single":
            self.agent_config = SingleTenantAcapy()
        else:
            logger.warning("ACAPY_TENANCY not set, assuming SingleTenantAcapy")
            self.agent_config = SingleTenantAcapy()

        if _client:
            return _client
        super().__init__()

    def create_presentation_request(
        self, presentation_request_configuration: dict
    ) -> CreatePresentationResponse:
        logger.debug(">>> create_presentation_request")
        present_proof_payload = {"proof_request": presentation_request_configuration}

        resp_raw = requests.post(
            self.acapy_host + CREATE_PRESENTATION_REQUEST_URL,
            headers=self.agent_config.get_headers(),
            json=present_proof_payload,
        )
        assert resp_raw.status_code == 200, resp_raw.content
        resp = json.loads(resp_raw.content)
        result = CreatePresentationResponse.parse_obj(resp)

        logger.debug("<<< create_presenation_request")
        return result

    def get_presentation_request(self, presentation_exchange_id: UUID):
        logger.debug(">>> get_presentation_request")

        resp_raw = requests.get(
            self.acapy_host
            + PRESENT_PROOF_RECORDS
            + "/"
            + str(presentation_exchange_id),
            headers=self.agent_config.get_headers(),
        )
        assert resp_raw.status_code == 200, resp_raw.content
        resp = json.loads(resp_raw.content)

        logger.debug("<<< get_presentation_request -> {resp}")
        return resp

    def verify_presentation(self, presentation_exchange_id: UUID):
        logger.debug(">>> verify_presentation")

        resp_raw = requests.post(
            self.acapy_host
            + PRESENT_PROOF_RECORDS
            + "/"
            + str(presentation_exchange_id)
            + "/verify-presentation",
            headers=self.agent_config.get_headers(),
        )
        assert resp_raw.status_code == 200, resp_raw.content
        resp = json.loads(resp_raw.content)

        logger.debug(f"<<< verify_presentation -> {resp}")
        return resp

<<<<<<< HEAD
    def get_wallet_public_did(self) -> WalletPublicDid:
        logger.debug(">>> get_wallet_public_did")
=======
    def get_wallet_did(self, public=False) -> WalletDid:
        logger.debug(f">>> get_wallet_did")
        url = None
        if public:
            url = self.acapy_host + PUBLIC_WALLET_DID_URI
        else:
            url = self.acapy_host + WALLET_DID_URI
>>>>>>> abc194d2

        resp_raw = requests.get(
            url,
            headers=self.agent_config.get_headers(),
        )
        assert (
            resp_raw.status_code == 200
        ), f"{resp_raw.status_code}::{resp_raw.content}"
        resp = json.loads(resp_raw.content)

        if public:
            resp_payload = resp["result"]
        else:
            resp_payload = resp["results"][0]
        did = WalletDid.parse_obj(resp_payload)

        logger.debug(f"<<< get_wallet_did -> {did}")
        return did<|MERGE_RESOLUTION|>--- conflicted
+++ resolved
@@ -86,18 +86,13 @@
         logger.debug(f"<<< verify_presentation -> {resp}")
         return resp
 
-<<<<<<< HEAD
-    def get_wallet_public_did(self) -> WalletPublicDid:
-        logger.debug(">>> get_wallet_public_did")
-=======
     def get_wallet_did(self, public=False) -> WalletDid:
-        logger.debug(f">>> get_wallet_did")
+        logger.debug(">>> get_wallet_did")
         url = None
         if public:
             url = self.acapy_host + PUBLIC_WALLET_DID_URI
         else:
             url = self.acapy_host + WALLET_DID_URI
->>>>>>> abc194d2
 
         resp_raw = requests.get(
             url,
