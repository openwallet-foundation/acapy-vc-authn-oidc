import structlog

from pymongo import ReturnDocument
from pymongo.database import Database
from pymongo.errors import DuplicateKeyError
from fastapi import HTTPException
from fastapi import status as http_status
from fastapi.encoders import jsonable_encoder

from ..core.models import PyObjectId
from .models import (
    AuthSession,
    AuthSessionCreate,
    AuthSessionPatch,
)
from api.db.session import COLLECTION_NAMES


logger: structlog.typing.FilteringBoundLogger = structlog.getLogger(__name__)


class AuthSessionCRUD:
    def __init__(self, db: Database):
        self._db = db

    async def create(self, auth_session: AuthSessionCreate) -> AuthSession:
        col = self._db.get_collection(COLLECTION_NAMES.AUTH_SESSION)
        result = col.insert_one(jsonable_encoder(auth_session))
        return AuthSession(**col.find_one({"_id": result.inserted_id}))

    async def get_by_connection_id(self, connection_id: str) -> AuthSession | None:
        """Get auth session by connection ID for connection-based verification."""
        col = self._db.get_collection(COLLECTION_NAMES.AUTH_SESSION)
        result = col.find_one({"connection_id": connection_id})
        return AuthSession(**result) if result else None

    async def get(self, id: str) -> AuthSession:
        if not PyObjectId.is_valid(id):
            raise HTTPException(
                status_code=http_status.HTTP_400_BAD_REQUEST, detail=f"Invalid id: {id}"
            )
        col = self._db.get_collection(COLLECTION_NAMES.AUTH_SESSION)
        auth_sess = col.find_one({"_id": PyObjectId(id)})

        if auth_sess is None:
            raise HTTPException(
                status_code=http_status.HTTP_404_NOT_FOUND,
                detail="The auth_session hasn't been found!",
            )

        return AuthSession(**auth_sess)

    async def patch(self, id: str | PyObjectId, data: AuthSessionPatch) -> AuthSession:
        if not PyObjectId.is_valid(id):
            raise HTTPException(
                status_code=http_status.HTTP_400_BAD_REQUEST, detail=f"Invalid id: {id}"
            )
        col = self._db.get_collection(COLLECTION_NAMES.AUTH_SESSION)
        auth_sess = col.find_one_and_update(
            {"_id": PyObjectId(id)},
            {"$set": data.model_dump(exclude_unset=True)},
            return_document=ReturnDocument.AFTER,
        )

        return auth_sess

    async def delete(self, id: str) -> bool:
        if not PyObjectId.is_valid(id):
            raise HTTPException(
                status_code=http_status.HTTP_400_BAD_REQUEST, detail=f"Invalid id: {id}"
            )
        col = self._db.get_collection(COLLECTION_NAMES.AUTH_SESSION)
        auth_sess = col.find_one_and_delete({"_id": PyObjectId(id)})
        return bool(auth_sess)

    async def get_by_pres_exch_id(self, pres_exch_id: str) -> AuthSession:
        col = self._db.get_collection(COLLECTION_NAMES.AUTH_SESSION)
        auth_sess = col.find_one({"pres_exch_id": pres_exch_id})

        if auth_sess is None:
            raise HTTPException(
                status_code=http_status.HTTP_404_NOT_FOUND,
                detail="The auth_session hasn't been found with that pres_exch_id!",
            )

        return AuthSession(**auth_sess)

    async def get_by_pyop_auth_code(self, code: str) -> AuthSession:
        col = self._db.get_collection(COLLECTION_NAMES.AUTH_SESSION)
        auth_sess = col.find_one({"pyop_auth_code": code})

        if auth_sess is None:
            raise HTTPException(
                status_code=http_status.HTTP_404_NOT_FOUND,
                detail="The auth_session hasn't been found with that pyop_auth_code!",
            )

        return AuthSession(**auth_sess)

    async def get_by_socket_id(self, socket_id: str) -> AuthSession | None:
        col = self._db.get_collection(COLLECTION_NAMES.AUTH_SESSION)
        auth_sess = col.find_one({"socket_id": socket_id})

        if auth_sess is None:
            return None

        return AuthSession(**auth_sess)

    async def update_socket_id(
        self, id: str | PyObjectId, socket_id: str | None
    ) -> bool:
        """Update only the socket_id field for efficient WebSocket management."""
        if not PyObjectId.is_valid(id):
            raise HTTPException(
                status_code=http_status.HTTP_400_BAD_REQUEST, detail=f"Invalid id: {id}"
            )
        col = self._db.get_collection(COLLECTION_NAMES.AUTH_SESSION)
        try:
            result = col.update_one(
                {"_id": PyObjectId(id)}, {"$set": {"socket_id": socket_id}}
            )
            return result.modified_count > 0
        except DuplicateKeyError:
<<<<<<< HEAD
            raise HTTPException(
                status_code=http_status.HTTP_409_CONFLICT,
                detail=f"Socket ID {socket_id} is already in use by another auth session",
            )

    async def update_pyop_auth_code(
        self, id: str | PyObjectId, pyop_auth_code: str
    ) -> bool:
        """Update only the pyop_auth_code field for authorization code regeneration."""
        if not PyObjectId.is_valid(id):
            raise HTTPException(
                status_code=http_status.HTTP_400_BAD_REQUEST, detail=f"Invalid id: {id}"
            )
        col = self._db.get_collection(COLLECTION_NAMES.AUTH_SESSION)
        result = col.update_one(
            {"_id": PyObjectId(id)}, {"$set": {"pyop_auth_code": pyop_auth_code}}
        )
        return result.modified_count > 0
=======
            if socket_id is None:
                raise HTTPException(
                    status_code=http_status.HTTP_409_CONFLICT,
                    detail="DuplicateKeyError encountered when setting socket_id to None, which should be allowed. Please check the database index configuration.",
                )
            else:
                raise HTTPException(
                    status_code=http_status.HTTP_409_CONFLICT,
                    detail=f"Socket ID {socket_id} is already in use by another auth session",
                )
>>>>>>> 5694ec6c
<|MERGE_RESOLUTION|>--- conflicted
+++ resolved
@@ -121,11 +121,16 @@
             )
             return result.modified_count > 0
         except DuplicateKeyError:
-<<<<<<< HEAD
-            raise HTTPException(
-                status_code=http_status.HTTP_409_CONFLICT,
-                detail=f"Socket ID {socket_id} is already in use by another auth session",
-            )
+            if socket_id is None:
+                raise HTTPException(
+                    status_code=http_status.HTTP_409_CONFLICT,
+                    detail="DuplicateKeyError encountered when setting socket_id to None, which should be allowed. Please check the database index configuration.",
+                )
+            else:
+                raise HTTPException(
+                    status_code=http_status.HTTP_409_CONFLICT,
+                    detail=f"Socket ID {socket_id} is already in use by another auth session",
+                )
 
     async def update_pyop_auth_code(
         self, id: str | PyObjectId, pyop_auth_code: str
@@ -139,16 +144,4 @@
         result = col.update_one(
             {"_id": PyObjectId(id)}, {"$set": {"pyop_auth_code": pyop_auth_code}}
         )
-        return result.modified_count > 0
-=======
-            if socket_id is None:
-                raise HTTPException(
-                    status_code=http_status.HTTP_409_CONFLICT,
-                    detail="DuplicateKeyError encountered when setting socket_id to None, which should be allowed. Please check the database index configuration.",
-                )
-            else:
-                raise HTTPException(
-                    status_code=http_status.HTTP_409_CONFLICT,
-                    detail=f"Socket ID {socket_id} is already in use by another auth session",
-                )
->>>>>>> 5694ec6c
+        return result.modified_count > 0