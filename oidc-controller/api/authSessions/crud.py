import structlog

from pymongo import ReturnDocument
from pymongo.database import Database
from pymongo.errors import DuplicateKeyError
from fastapi import HTTPException
from fastapi import status as http_status
from fastapi.encoders import jsonable_encoder

from ..core.models import PyObjectId
from .models import (
    AuthSession,
    AuthSessionCreate,
    AuthSessionPatch,
)
from api.db.session import COLLECTION_NAMES


logger: structlog.typing.FilteringBoundLogger = structlog.getLogger(__name__)


class AuthSessionCRUD:
    def __init__(self, db: Database):
        self._db = db

    async def create(self, auth_session: AuthSessionCreate) -> AuthSession:
        col = self._db.get_collection(COLLECTION_NAMES.AUTH_SESSION)
        result = col.insert_one(jsonable_encoder(auth_session))
        return AuthSession(**col.find_one({"_id": result.inserted_id}))

    async def get_by_connection_id(self, connection_id: str) -> AuthSession | None:
        """Get auth session by connection ID for connection-based verification."""
        col = self._db.get_collection(COLLECTION_NAMES.AUTH_SESSION)
        result = col.find_one({"connection_id": connection_id})
        return AuthSession(**result) if result else None

    async def get(self, id: str) -> AuthSession:
        if not PyObjectId.is_valid(id):
            raise HTTPException(
                status_code=http_status.HTTP_400_BAD_REQUEST, detail=f"Invalid id: {id}"
            )
        col = self._db.get_collection(COLLECTION_NAMES.AUTH_SESSION)
        auth_sess = col.find_one({"_id": PyObjectId(id)})

        if auth_sess is None:
            raise HTTPException(
                status_code=http_status.HTTP_404_NOT_FOUND,
                detail="The auth_session hasn't been found!",
            )

        return AuthSession(**auth_sess)

    async def patch(self, id: str | PyObjectId, data: AuthSessionPatch) -> AuthSession:
        if not PyObjectId.is_valid(id):
            raise HTTPException(
                status_code=http_status.HTTP_400_BAD_REQUEST, detail=f"Invalid id: {id}"
            )
        col = self._db.get_collection(COLLECTION_NAMES.AUTH_SESSION)
        auth_sess = col.find_one_and_update(
            {"_id": PyObjectId(id)},
            {"$set": data.model_dump(exclude_unset=True)},
            return_document=ReturnDocument.AFTER,
        )

        return auth_sess

    async def delete(self, id: str) -> bool:
        if not PyObjectId.is_valid(id):
            raise HTTPException(
                status_code=http_status.HTTP_400_BAD_REQUEST, detail=f"Invalid id: {id}"
            )
        col = self._db.get_collection(COLLECTION_NAMES.AUTH_SESSION)
        auth_sess = col.find_one_and_delete({"_id": PyObjectId(id)})
        return bool(auth_sess)

    async def get_by_pres_exch_id(self, pres_exch_id: str) -> AuthSession:
        col = self._db.get_collection(COLLECTION_NAMES.AUTH_SESSION)
        auth_sess = col.find_one({"pres_exch_id": pres_exch_id})

        if auth_sess is None:
            raise HTTPException(
                status_code=http_status.HTTP_404_NOT_FOUND,
                detail="The auth_session hasn't been found with that pres_exch_id!",
            )

        return AuthSession(**auth_sess)

    async def get_by_pyop_auth_code(self, code: str) -> AuthSession:
        col = self._db.get_collection(COLLECTION_NAMES.AUTH_SESSION)
        auth_sess = col.find_one({"pyop_auth_code": code})

        if auth_sess is None:
            raise HTTPException(
                status_code=http_status.HTTP_404_NOT_FOUND,
                detail="The auth_session hasn't been found with that pyop_auth_code!",
            )

        return AuthSession(**auth_sess)

    async def get_by_socket_id(self, socket_id: str) -> AuthSession | None:
        col = self._db.get_collection(COLLECTION_NAMES.AUTH_SESSION)
        auth_sess = col.find_one({"socket_id": socket_id})

        if auth_sess is None:
            return None

        return AuthSession(**auth_sess)

    async def update_socket_id(
        self, id: str | PyObjectId, socket_id: str | None
    ) -> bool:
        """Update only the socket_id field for efficient WebSocket management."""
        if not PyObjectId.is_valid(id):
            raise HTTPException(
                status_code=http_status.HTTP_400_BAD_REQUEST, detail=f"Invalid id: {id}"
            )
        col = self._db.get_collection(COLLECTION_NAMES.AUTH_SESSION)
<<<<<<< HEAD
        result = col.update_one(
            {"_id": PyObjectId(id)}, {"$set": {"socket_id": socket_id}}
        )
        return result.modified_count > 0

    async def update_pyop_auth_code(
        self, id: str | PyObjectId, pyop_auth_code: str
    ) -> bool:
        """Update only the pyop_auth_code field for authorization code regeneration."""
        if not PyObjectId.is_valid(id):
            raise HTTPException(
                status_code=http_status.HTTP_400_BAD_REQUEST, detail=f"Invalid id: {id}"
            )
        col = self._db.get_collection(COLLECTION_NAMES.AUTH_SESSION)
        result = col.update_one(
            {"_id": PyObjectId(id)}, {"$set": {"pyop_auth_code": pyop_auth_code}}
        )
        return result.modified_count > 0
=======
        try:
            result = col.update_one(
                {"_id": PyObjectId(id)}, {"$set": {"socket_id": socket_id}}
            )
            return result.modified_count > 0
        except DuplicateKeyError:
            raise HTTPException(
                status_code=http_status.HTTP_409_CONFLICT,
                detail=f"Socket ID {socket_id} is already in use by another auth session",
            )
>>>>>>> 324a1f71
<|MERGE_RESOLUTION|>--- conflicted
+++ resolved
@@ -115,11 +115,16 @@
                 status_code=http_status.HTTP_400_BAD_REQUEST, detail=f"Invalid id: {id}"
             )
         col = self._db.get_collection(COLLECTION_NAMES.AUTH_SESSION)
-<<<<<<< HEAD
-        result = col.update_one(
-            {"_id": PyObjectId(id)}, {"$set": {"socket_id": socket_id}}
-        )
-        return result.modified_count > 0
+        try:
+            result = col.update_one(
+                {"_id": PyObjectId(id)}, {"$set": {"socket_id": socket_id}}
+            )
+            return result.modified_count > 0
+        except DuplicateKeyError:
+            raise HTTPException(
+                status_code=http_status.HTTP_409_CONFLICT,
+                detail=f"Socket ID {socket_id} is already in use by another auth session",
+            )
 
     async def update_pyop_auth_code(
         self, id: str | PyObjectId, pyop_auth_code: str
@@ -133,16 +138,4 @@
         result = col.update_one(
             {"_id": PyObjectId(id)}, {"$set": {"pyop_auth_code": pyop_auth_code}}
         )
-        return result.modified_count > 0
-=======
-        try:
-            result = col.update_one(
-                {"_id": PyObjectId(id)}, {"$set": {"socket_id": socket_id}}
-            )
-            return result.modified_count > 0
-        except DuplicateKeyError:
-            raise HTTPException(
-                status_code=http_status.HTTP_409_CONFLICT,
-                detail=f"Socket ID {socket_id} is already in use by another auth session",
-            )
->>>>>>> 324a1f71
+        return result.modified_count > 0