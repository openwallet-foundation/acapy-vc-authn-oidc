--- conflicted
+++ resolved
@@ -568,23 +568,6 @@
         assert "Invalid id: invalid-id" in str(exc_info.value.detail)
 
     @pytest.mark.asyncio
-<<<<<<< HEAD
-    async def test_update_pyop_auth_code_success(
-        self, auth_session_crud, mock_database, mock_collection
-    ):
-        """Test successful pyop_auth_code update."""
-        # Setup mocks
-        mock_database.get_collection.return_value = mock_collection
-        mock_collection.update_one.return_value = MagicMock(modified_count=1)
-
-        # Execute
-        result = await auth_session_crud.update_pyop_auth_code(
-            "507f1f77bcf86cd799439011", "new-auth-code"
-        )
-
-        # Verify
-        assert result is True
-=======
     async def test_update_socket_id_duplicate_error(
         self, auth_session_crud, mock_database, mock_collection
     ):
@@ -607,33 +590,11 @@
         assert "Socket ID duplicate-socket-id is already in use" in str(
             exc_info.value.detail
         )
->>>>>>> 324a1f71
         mock_database.get_collection.assert_called_once_with(
             COLLECTION_NAMES.AUTH_SESSION
         )
         mock_collection.update_one.assert_called_once_with(
             {"_id": PyObjectId("507f1f77bcf86cd799439011")},
-<<<<<<< HEAD
-            {"$set": {"pyop_auth_code": "new-auth-code"}},
-        )
-
-    @pytest.mark.asyncio
-    async def test_update_pyop_auth_code_not_found(
-        self, auth_session_crud, mock_database, mock_collection
-    ):
-        """Test pyop_auth_code update when document not found."""
-        # Setup mocks
-        mock_database.get_collection.return_value = mock_collection
-        mock_collection.update_one.return_value = MagicMock(modified_count=0)
-
-        # Execute
-        result = await auth_session_crud.update_pyop_auth_code(
-            "507f1f77bcf86cd799439011", "new-auth-code"
-        )
-
-        # Verify
-        assert result is False
-=======
             {"$set": {"socket_id": "duplicate-socket-id"}},
         )
 
@@ -653,13 +614,59 @@
 
         # Verify - should succeed without DuplicateKeyError
         assert result is True
->>>>>>> 324a1f71
         mock_database.get_collection.assert_called_once_with(
             COLLECTION_NAMES.AUTH_SESSION
         )
         mock_collection.update_one.assert_called_once_with(
             {"_id": PyObjectId("507f1f77bcf86cd799439011")},
-<<<<<<< HEAD
+            {"$set": {"socket_id": None}},
+        )
+
+    @pytest.mark.asyncio
+    async def test_update_pyop_auth_code_success(
+        self, auth_session_crud, mock_database, mock_collection
+    ):
+        """Test successful pyop_auth_code update."""
+        # Setup mocks
+        mock_database.get_collection.return_value = mock_collection
+        mock_collection.update_one.return_value = MagicMock(modified_count=1)
+
+        # Execute
+        result = await auth_session_crud.update_pyop_auth_code(
+            "507f1f77bcf86cd799439011", "new-auth-code"
+        )
+
+        # Verify
+        assert result is True
+        mock_database.get_collection.assert_called_once_with(
+            COLLECTION_NAMES.AUTH_SESSION
+        )
+        mock_collection.update_one.assert_called_once_with(
+            {"_id": PyObjectId("507f1f77bcf86cd799439011")},
+            {"$set": {"pyop_auth_code": "new-auth-code"}},
+        )
+
+    @pytest.mark.asyncio
+    async def test_update_pyop_auth_code_not_found(
+        self, auth_session_crud, mock_database, mock_collection
+    ):
+        """Test pyop_auth_code update when document not found."""
+        # Setup mocks
+        mock_database.get_collection.return_value = mock_collection
+        mock_collection.update_one.return_value = MagicMock(modified_count=0)
+
+        # Execute
+        result = await auth_session_crud.update_pyop_auth_code(
+            "507f1f77bcf86cd799439011", "new-auth-code"
+        )
+
+        # Verify
+        assert result is False
+        mock_database.get_collection.assert_called_once_with(
+            COLLECTION_NAMES.AUTH_SESSION
+        )
+        mock_collection.update_one.assert_called_once_with(
+            {"_id": PyObjectId("507f1f77bcf86cd799439011")},
             {"$set": {"pyop_auth_code": "new-auth-code"}},
         )
 
@@ -670,8 +677,4 @@
             await auth_session_crud.update_pyop_auth_code("invalid-id", "new-auth-code")
 
         assert exc_info.value.status_code == http_status.HTTP_400_BAD_REQUEST
-        assert "Invalid id: invalid-id" in str(exc_info.value.detail)
-=======
-            {"$set": {"socket_id": None}},
-        )
->>>>>>> 324a1f71
+        assert "Invalid id: invalid-id" in str(exc_info.value.detail)