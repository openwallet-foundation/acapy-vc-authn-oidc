--- conflicted
+++ resolved
@@ -1,545 +1,541 @@
-<!DOCTYPE html>
+<!doctype html>
 <html>
-  <head>
-    <title>Scan QR Code</title>
-    <script src="https://cdn.socket.io/4.3.2/socket.io.min.js"></script>
-    <!-- Required meta tags -->
-    <meta charset="utf-8" />
-    <meta
-      name="viewport"
-      content="width=device-width, initial-scale=1, shrink-to-fit=no"
-    />
-    <!-- Latest compiled and minified CSS -->
-    <link
-      rel="stylesheet"
-      href="https://cdn.jsdelivr.net/npm/bootstrap@3.4.1/dist/css/bootstrap.min.css"
-      integrity="sha384-HSMxcRTRxnN+Bdg0JdbxYKrThecOKuH5zCYotlSAcp1+c8xmyTe9GYg1l9a69psu"
-      crossorigin="anonymous"
-    />
-
-    <style>
-      :root {
-        --big-font-size: 1.5rem;
-        --small-font-size: 1.8rem;
-        --font-family-sans-serif: Arial, Helvetica, sans-serif;
-        --primary: #003366;
-        --secondary: #6c757d;
-        --bs-primary: #000;
-      }
-      body {
-        color: #313132;
-        text-align: center;
-        border-radius: 0.5rem;
-        border: none;
-        font-family: var(--font-family-sans-serif);
-      }
-      .navbar {
-        border-radius: 0;
-      }
-      .header-branding {
-        background-color: var(--primary);
-        height: 7rem;
-        width: 100%;
-        border-style: none none solid none;
-        border-color: #fcba19;
-        box-shadow: 0px 3px 3px 0px #dedede;
-      }
-      .navbar-brand svg {
-        position: relative;
-        height: 5rem;
-      }
-      .header {
-        display: flex;
-        justify-content: center;
-        align-items: center;
-      }
-      .header-desc {
-        display: grid;
-        grid-template-columns: 5rem 1fr;
-        width: 20rem;
-      }
-      .centered-header {
-        display: flex;
-        justify-content: center;
-        align-items: center;
-      }
-      .header-share {
-        display: grid;
-        grid-template-columns: 5rem 1fr;
-        width: 22rem;
-        margin-top: 1.5rem;
-        margin-bottom: 1.75rem;
-      }
-      .qr-code-desc {
-        text-align: left;
-      }
-      .qr-code {
-        display: flex;
-        justify-content: center;
-        position: relative;
-        margin-bottom: 1rem;
-      }
-      .qr-code-image {
-        display: flex;
-        flex-direction: row;
-        justify-content: center;
-        align-items: center;
-        margin-right: 10px;
-      }
-      .qr-code .border svg {
-        position: absolute;
-        left: 48px;
-        width: 330px;
-        height: 330px;
-        transform: scale(1.05) translate(6px, 8px);
-        margin-left: -10px;
-        margin-top: -10px;
-      }
-      .qr-code.pending svg rect {
-        animation: dash 20s linear infinite;
-      }
-      .qr-code img {
-        border-radius: 25px;
-        border: 5px dashed #003366;
-      }
-
-      @keyframes dash {
-        to {
-          stroke-dashoffset: -1200px;
-        }
-      }
-      a {
-        color: #1a5a96;
-        line-height: 1.5rem;
-      }
-      .qr-button,
-      .scanned-mask {
-        position: absolute;
-        display: flex;
-        background-color: white;
-        height: 100%;
-        width: 19rem;
-        align-items: center;
-        justify-content: center;
-        z-index: 1;
-        border-radius: 1.8rem;
-        border-style: none;
-        cursor: pointer;
-      }
-      .scanned-mask {
-        display: none;
-        opacity: 0.8;
-        font-size: var(--small-font-size);
-        font-weight: bold;
-      }
-
-      #refresh-button {
-        background: rgba(256, 256, 256, 0.5);
-        width: 100%;
-        transition-property: opacity;
-        transition-duration: 0.2s;
-        transition-timing-function: ease-in-out;
-        display: none;
-      }
-      #refresh-button:hover,
-      #refresh-button:focus,
-      #refresh-button:active {
-        opacity: 0.9;
-      }
-      #refresh-button .message {
-        font-size: var(--small-font-size);
-        font-weight: bold;
-        margin-bottom: 0.8rem;
-      }
-      .fake-button {
-        font-size: var(--big-font-size);
-        font-weight: 700;
-        letter-spacing: 1px;
-        background: white;
-        border-color: var(--primary);
-      }
-      .header-desc.success,
-      .header-desc.pending,
-      .header-desc.expired,
-      .header-desc.abandoned,
-      .header-desc.failed {
-        display: none;
-        border-radius: 0.5rem;
-        align-items: center;
-        padding: 1rem 2rem 1rem 0.5rem;
-      }
-      .header-desc.expired.expired-deep-link {
-        margin-left: 0;
-        width: 100%;
-      }
-      .header-desc.pending svg {
-        width: 2rem;
-        height: 2rem;
-      }
-      .header-desc.expired svg {
-        width: 2rem;
-        height: 2rem;
-        opacity: 0.7;
-      }
-      .header-desc.expired {
-        background-color: #f0f0f0;
-      }
-      .header-desc.expired-deep-link {
-        margin-bottom: 1.5rem;
-      }
-      .header-desc.failed {
-        background-color: #f2dede;
-      }
-      .header-desc.pending {
-        background-color: #cbe8ff;
-      }
-      .header-desc.success {
-        background-color: #dff0d8;
-      }
-      .header-desc.abandoned {
-        background-color: #f2dede;
-      }
-      .header-desc a {
-        line-height: 1rem;
-      }
-      .text-link {
-        display: none;
-        margin-top: 1rem;
-        margin-bottom: 1rem;
-      }
-      .text-link textarea {
-        border-radius: 5px;
-        display: block;
-        max-width: 100%;
-        resize: none;
-        width: 100%;
-      }
-      .text-link label {
-        display: block;
-      }
-
-      /* BC Gov style buttons */
-      .btn-primary,
-      .btn-outline-primary {
-        font-size: var(--big-font-size);
-        font-weight: 700;
-        letter-spacing: 1px;
-        cursor: pointer;
-        margin-top: 1rem;
-        margin-bottom: 1.5rem;
-      }
-
-      .btn-primary {
-        background-color: var(--primary);
-      }
-      .btn-outline-primary {
-        color: var(--primary);
-        border-color: var(--primary);
-      }
-      /* Mobile device */
-      .mobile-device {
-        display: none;
-      }
-    </style>
-  </head>
-  <body>
-    <div class="cont">
-      <nav class="navbar navbar-expand-lg navbar-custom header-branding">
-        <div class="navbar-brand">{{add_asset("BCID_H_rgb_rev.svg")}}</div>
-      </nav>
-      <div class="container">
-        <h1 class="desktop-device desktop-header">
-          Scan with a Digital Wallet
-        </h1>
-        <h1 class="mobile-device">Continue with:</h1>
-        <div class="header">
-          <div class="header-desc success">
-            <div class="qr-code-image mw-90">
-              {{add_asset("circle-check.svg")}}
-            </div>
-            <div class="qr-code-desc">
-              <b>Success!</b> You will be redirected shortly.
-            </div>
-          </div>
-
-          <div class="header-desc failed">
-            <div class="qr-code-image">{{add_asset("circle-x.svg")}}</div>
-            <div class="qr-code-desc">
-              <b>Proof not accepted.</b>
-              <a
-                href="javascript:window.location.reload(true)"
-                title="Please try again."
-                >Please try again.</a
-              >
-            </div>
-          </div>
-
-          <div class="header-desc expired">
-            <div class="qr-code-image">{{add_asset("expired.svg")}}</div>
-            <div class="qr-code-desc">
-              <b>Proof has expired.</b>
-              <a
-                href="javascript:window.location.reload(true)"
-                title="Refresh Proof."
-                >Refresh Proof.</a
-              >
-            </div>
-          </div>
-
-          <div class="header-desc abandoned">
-            <div class="qr-code-image">{{add_asset("circle-x.svg")}}</div>
-            <div class="qr-code-desc">
-              <b>Proof declined</b>
-              <a
-                href="javascript:window.location.reload(true)"
-                title="Refresh QR code."
-                >Try again.</a
-              >
-            </div>
-          </div>
-
-          <div class="header-desc pending">
-            <div class="qr-code-image">{{add_asset("hourglass.svg")}}</div>
-            <div class="qr-code-desc">
-              <b>Proof is pending.</b>
-            </div>
-          </div>
-        </div>
-        <!-- BC Wallet deep link if the user agent is a mobile device -->
-        <div class="mobile-device">
-          <form action="{{wallet_deep_link}}">
-            <button
-              id="deep-link-button"
-              type="submit"
-              class="btn btn-lg btn-block btn-primary"
-              title="Open BC Wallet"
-              target="_blank"
-            >
-              BC Wallet
-            </button>
-          </form>
-          <a
-            id="other-device-button"
-            class="btn btn-lg btn-default btn-block btn-outline-secondaryprimary btn-secondary"
-            title="Open BC Wallet"
-          >
-            BC Wallet on other device
-          </a>
-
-          <div class="centered-header">
-            <div class="header-share">
-              <div class="qr-code-image">{{add_asset("hand-qrcode.svg")}}</div>
-              <div class="qr-code-desc">
-                A request to share your information will be sent to your BC
-                Wallet
-              </div>
-              <hr />
-            </div>
-          </div>
-        </div>
-
-        <!-- QR Code for desktop/other -->
-        <div class="desktop-device">
-          <div class="header">
-            <div class="header-desc intro">
-              <div class="qr-code-image">{{add_asset("hand-qrcode.svg")}}</div>
-              <div class="qr-code-desc">
-                Scanning this QR code will send you a request to share your
-                information
-              </div>
-            </div>
-          </div>
-          <div class="media qr-code">
-            <button
-              id="refresh-button"
-              class="btn btn-default qr-button secondary"
-              title="Refresh QR Code"
-            >
-              <div class="button-content">
-                <div class="btn btn-block btn-outline-primary fake-button">
-                  <div class="icon">{{add_asset("refresh.svg")}}</div>
-                  <div class="description">Refresh QR code</div>
-                </div>
-              </div>
-            </button>
-            <div class="scanned-mask">
-              <div class="message">QR code scanned</div>
-            </div>
-            <img
-              class="qr-code"
-              src="data:image/jpeg;base64,{{image_contents}}"
-              alt="{{image_contents}}"
-              width="300px"
-              height="300px"
-            />
-          </div>
-        </div>
-
-        <!-- Add a input box with the url_to_message data -->
-        <div class="text-link">
-          <label for="url_to_message">Presentation Exchange URL:</label>
-          <textarea
-            id="url_to_message"
-            rows="3"
-            disabed
-            value="{{url_to_message}}"
-          >
+	<head>
+		<title>Scan QR Code</title>
+		<script src="https://cdn.socket.io/4.3.2/socket.io.min.js"></script>
+		<!-- Required meta tags -->
+		<meta charset="utf-8" />
+		<meta
+			name="viewport"
+			content="width=device-width, initial-scale=1, shrink-to-fit=no"
+		/>
+		<!-- Latest compiled and minified CSS -->
+		<link
+			rel="stylesheet"
+			href="https://cdn.jsdelivr.net/npm/bootstrap@3.4.1/dist/css/bootstrap.min.css"
+			integrity="sha384-HSMxcRTRxnN+Bdg0JdbxYKrThecOKuH5zCYotlSAcp1+c8xmyTe9GYg1l9a69psu"
+			crossorigin="anonymous"
+		/>
+
+		<style>
+			:root {
+				--big-font-size: 1.5rem;
+				--small-font-size: 1.8rem;
+				--font-family-sans-serif: Arial, Helvetica, sans-serif;
+				--primary: #003366;
+				--secondary: #6c757d;
+				--bs-primary: #000;
+			}
+			body {
+				color: #313132;
+				text-align: center;
+				border-radius: 0.5rem;
+				border: none;
+				font-family: var(--font-family-sans-serif);
+			}
+			.navbar {
+				border-radius: 0;
+			}
+			.header-branding {
+				background-color: var(--primary);
+				height: 7rem;
+				width: 100%;
+				border-style: none none solid none;
+				border-color: #fcba19;
+				box-shadow: 0px 3px 3px 0px #dedede;
+			}
+			.navbar-brand svg {
+				position: relative;
+				height: 5rem;
+			}
+			.header {
+				display: flex;
+				justify-content: center;
+				align-items: center;
+			}
+			.header-desc {
+				display: grid;
+				grid-template-columns: 5rem 1fr;
+				width: 20rem;
+			}
+			.centered-header {
+				display: flex;
+				justify-content: center;
+				align-items: center;
+			}
+			.header-share {
+				display: grid;
+				grid-template-columns: 5rem 1fr;
+				width: 22rem;
+				margin-top: 1.5rem;
+				margin-bottom: 1.75rem;
+			}
+			.qr-code-desc {
+				text-align: left;
+			}
+			.qr-code {
+				display: flex;
+				justify-content: center;
+				position: relative;
+				margin-bottom: 1rem;
+			}
+			.qr-code-image {
+				display: flex;
+				flex-direction: row;
+				justify-content: center;
+				align-items: center;
+				margin-right: 10px;
+			}
+			.qr-code .border svg {
+				position: absolute;
+				left: 48px;
+				width: 330px;
+				height: 330px;
+				transform: scale(1.05) translate(6px, 8px);
+				margin-left: -10px;
+				margin-top: -10px;
+			}
+			.qr-code.pending svg rect {
+				animation: dash 20s linear infinite;
+			}
+			.qr-code img {
+				border-radius: 25px;
+				border: 5px dashed #003366;
+			}
+
+			@keyframes dash {
+				to {
+					stroke-dashoffset: -1200px;
+				}
+			}
+			a {
+				color: #1a5a96;
+				line-height: 1.5rem;
+			}
+			.qr-button,
+			.scanned-mask {
+				position: absolute;
+				display: flex;
+				background-color: white;
+				height: 100%;
+				width: 19rem;
+				align-items: center;
+				justify-content: center;
+				z-index: 1;
+				border-radius: 1.8rem;
+				border-style: none;
+				cursor: pointer;
+			}
+			.scanned-mask {
+				display: none;
+				opacity: 0.8;
+				font-size: var(--small-font-size);
+				font-weight: bold;
+			}
+
+			#refresh-button {
+				background: rgba(256, 256, 256, 0.5);
+				width: 100%;
+				transition-property: opacity;
+				transition-duration: 0.2s;
+				transition-timing-function: ease-in-out;
+				display: none;
+			}
+			#refresh-button:hover,
+			#refresh-button:focus,
+			#refresh-button:active {
+				opacity: 0.9;
+			}
+			#refresh-button .message {
+				font-size: var(--small-font-size);
+				font-weight: bold;
+				margin-bottom: 0.8rem;
+			}
+			.fake-button {
+				font-size: var(--big-font-size);
+				font-weight: 700;
+				letter-spacing: 1px;
+				background: white;
+				border-color: var(--primary);
+			}
+			.header-desc.success,
+			.header-desc.pending,
+			.header-desc.expired,
+			.header-desc.abandoned,
+			.header-desc.failed {
+				display: none;
+				border-radius: 0.5rem;
+				align-items: center;
+				padding: 1rem 2rem 1rem 0.5rem;
+			}
+			.header-desc.expired.expired-deep-link {
+				margin-left: 0;
+				width: 100%;
+			}
+			.header-desc.pending svg {
+				width: 2rem;
+				height: 2rem;
+			}
+			.header-desc.expired svg {
+				width: 2rem;
+				height: 2rem;
+				opacity: 0.7;
+			}
+			.header-desc.expired {
+				background-color: #f0f0f0;
+			}
+			.header-desc.expired-deep-link {
+				margin-bottom: 1.5rem;
+			}
+			.header-desc.failed {
+				background-color: #f2dede;
+			}
+			.header-desc.pending {
+				background-color: #cbe8ff;
+			}
+			.header-desc.success {
+				background-color: #dff0d8;
+			}
+			.header-desc.abandoned {
+				background-color: #f2dede;
+			}
+			.header-desc a {
+				line-height: 1rem;
+			}
+			.text-link {
+				display: none;
+				margin-top: 1rem;
+				margin-bottom: 1rem;
+			}
+			.text-link textarea {
+				border-radius: 5px;
+				display: block;
+				max-width: 100%;
+				resize: none;
+				width: 100%;
+			}
+			.text-link label {
+				display: block;
+			}
+
+			/* BC Gov style buttons */
+			.btn-primary,
+			.btn-outline-primary {
+				font-size: var(--big-font-size);
+				font-weight: 700;
+				letter-spacing: 1px;
+				cursor: pointer;
+				margin-top: 1rem;
+				margin-bottom: 1.5rem;
+			}
+
+			.btn-primary {
+				background-color: var(--primary);
+			}
+			.btn-outline-primary {
+				color: var(--primary);
+				border-color: var(--primary);
+			}
+			/* Mobile device */
+			.mobile-device {
+				display: none;
+			}
+		</style>
+	</head>
+	<body>
+		<div class="cont">
+			<nav class="navbar navbar-expand-lg navbar-custom header-branding">
+				<div class="navbar-brand">{{add_asset("BCID_H_rgb_rev.svg")}}</div>
+			</nav>
+			<div class="container">
+				<h1 class="desktop-device desktop-header">
+					Scan with a Digital Wallet
+				</h1>
+				<h1 class="mobile-device">Continue with:</h1>
+				<div class="header">
+					<div class="header-desc success">
+						<div class="qr-code-image mw-90">
+							{{add_asset("circle-check.svg")}}
+						</div>
+						<div class="qr-code-desc">
+							<b>Success!</b> You will be redirected shortly.
+						</div>
+					</div>
+
+					<div class="header-desc failed">
+						<div class="qr-code-image">{{add_asset("circle-x.svg")}}</div>
+						<div class="qr-code-desc">
+							<b>Proof not accepted.</b>
+							<a
+								href="javascript:window.location.reload(true)"
+								title="Please try again."
+								>Please try again.</a
+							>
+						</div>
+					</div>
+
+					<div class="header-desc expired">
+						<div class="qr-code-image">{{add_asset("expired.svg")}}</div>
+						<div class="qr-code-desc">
+							<b>Proof has expired.</b>
+							<a
+								href="javascript:window.location.reload(true)"
+								title="Refresh Proof."
+								>Refresh Proof.</a
+							>
+						</div>
+					</div>
+
+					<div class="header-desc abandoned">
+						<div class="qr-code-image">{{add_asset("circle-x.svg")}}</div>
+						<div class="qr-code-desc">
+							<b>Proof declined</b>
+							<a
+								href="javascript:window.location.reload(true)"
+								title="Refresh QR code."
+								>Try again.</a
+							>
+						</div>
+					</div>
+
+					<div class="header-desc pending">
+						<div class="qr-code-image">{{add_asset("hourglass.svg")}}</div>
+						<div class="qr-code-desc">
+							<b>Proof is pending.</b>
+						</div>
+					</div>
+				</div>
+				<!-- BC Wallet deep link if the user agent is a mobile device -->
+				<div class="mobile-device">
+					<form action="{{wallet_deep_link}}">
+						<button
+							id="deep-link-button"
+							type="submit"
+							class="btn btn-lg btn-block btn-primary"
+							title="Open BC Wallet"
+							target="_blank"
+						>
+							BC Wallet
+						</button>
+					</form>
+					<a
+						id="other-device-button"
+						class="btn btn-lg btn-default btn-block btn-outline-secondaryprimary btn-secondary"
+						title="Open BC Wallet"
+					>
+						BC Wallet on other device
+					</a>
+
+					<div class="centered-header">
+						<div class="header-share">
+							<div class="qr-code-image">{{add_asset("hand-qrcode.svg")}}</div>
+							<div class="qr-code-desc">
+								A request to share your information will be sent to your BC
+								Wallet
+							</div>
+							<hr />
+						</div>
+					</div>
+				</div>
+
+				<!-- QR Code for desktop/other -->
+				<div class="desktop-device">
+					<div class="header">
+						<div class="header-desc intro">
+							<div class="qr-code-image">{{add_asset("hand-qrcode.svg")}}</div>
+							<div class="qr-code-desc">
+								Scanning this QR code will send you a request to share your
+								information
+							</div>
+						</div>
+					</div>
+					<div class="media qr-code">
+						<button
+							id="refresh-button"
+							class="btn btn-default qr-button secondary"
+							title="Refresh QR Code"
+						>
+							<div class="button-content">
+								<div class="btn btn-block btn-outline-primary fake-button">
+									<div class="icon">{{add_asset("refresh.svg")}}</div>
+									<div class="description">Refresh QR code</div>
+								</div>
+							</div>
+						</button>
+						<div class="scanned-mask">
+							<div class="message">QR code scanned</div>
+						</div>
+						<img
+							class="qr-code"
+							src="data:image/jpeg;base64,{{image_contents}}"
+							alt="{{image_contents}}"
+							width="300px"
+							height="300px"
+						/>
+					</div>
+				</div>
+
+				<!-- Add a input box with the url_to_message data -->
+				<div class="text-link">
+					<label for="url_to_message">Presentation Exchange URL:</label>
+					<textarea
+						id="url_to_message"
+						rows="3"
+						disabed
+						value="{{url_to_message}}"
+					>
 {{url_to_message}}</textarea
-          >
-        </div>
-
-        <p>
-          <b>Don't have a digital wallet?</b>
-        </p>
-        <p>
-          <a
-            title="Download BC Wallet"
-            href="https://www2.gov.bc.ca/gov/content/governments/government-id/bc-wallet"
-            >Download the BC Wallet app
-          </a>
-        </p>
-      </div>
-    </div>
-  </body>
-  <script>
-    /**
-     * Function to detect the user's browser
-     */
-    function getBrowser() {
-      var userAgent = navigator.userAgent || navigator.vendor;
-
-      if (/android/i.test(userAgent)) {
-        return "Android";
-      }
-
-<<<<<<< HEAD
-      if (/iPad|iPhone|iPod/.test(userAgent) && !window.MSStream) {
-        return "iOS";
-      }
-=======
-        if (/iPad|iPhone|iPod/.test(userAgent) || 
-          /Macintosh/.test(userAgent) && 'ontouchend' in document ||
-          (navigator.platform === 'MacIntel' && navigator.maxTouchPoints > 1) ||
-          navigator.vendor && navigator.vendor.indexOf('Apple') > -1) {
-          return "iOS";
-        }
->>>>>>> 1b408ae9
-
-      return "unknown";
-    }
-    function showHideElementForBrowser(elementId, show) {
-      if (getBrowser() === "Android" || getBrowser() === "iOS") {
-        var elements = document.querySelectorAll(elementId);
-        elements.forEach((el) => {
-          el.style.display = show ? "block" : "none";
-        });
-      }
-    }
-    try {
-      showHideElementForBrowser(".desktop-device", false);
-      showHideElementForBrowser(".mobile-device", true);
-    } catch (e) {
-      console.log("Error adding event listener to header branding", e);
-    }
-
-    /**
-     * Initialize the Websocket
-     */
-    console.log("init");
-    const socket = io(location.host, {
-      path: "/ws/socket.io",
-      autoConnect: false,
-    });
-
-    socket.on("connect", () => {
-      socket.emit("initialize", { pid: "{{pid}}" });
-    });
-
-    socket.on("status", (data) => toggleState(data.status));
-
-    socket.connect();
-
-    const toggleState = (state) => {
-      console.log("Toggling state", state);
-      switch (state) {
-        case "intro":
-          setUiElements(".intro", false, false, false);
-          break;
-        case "verified":
-          setUiElements(".success", false, true, false);
-          setTimeout(() => {
-            window.location.replace("{{callback_url}}", { method: "POST" });
-          }, 2000);
-          break;
-        case "failed":
-          setUiElements(".failed", true, false, false);
-          break;
-        case "pending":
-          setUiElements(".pending", false, true, true);
-          break;
-        case "expired":
-          setUiElements(".expired", true, false, false);
-          break;
-        case "abandoned":
-          setUiElements(".abandoned", true, false, false);
-          break;
-      }
-    };
-
-    document.getElementById("refresh-button").addEventListener("click", () => {
-      location.reload(true);
-    });
-
-    /**
-     * Set the UI elements based on the current state
-     */
-    const setUiElements = (state, showRefresh, showScanned, setSpinner) => {
-      console.log("Setting UI elements");
-      const stateElement = document.querySelectorAll(state);
-      const qrcode = document.querySelector(".qr-code");
-      const scannedMask = document.querySelector(".scanned-mask");
-      const refreshButton = document.getElementById("refresh-button");
-
-      // set all elements to display: none and display the current state
-      document.querySelectorAll(".header-desc").forEach((el) => {
-        el.style.display = "none";
-      });
-      stateElement.forEach((el) => {
-        el.style.display = "grid";
-      });
-
-      // For expired or success state, set the deep link to disabed
-      if (state === ".expired" || state === ".success") {
-        const deepLink = document.getElementById("deep-link-button");
-        deepLink.disabled = true;
-        deepLink.href = "";
-      }
-
-      // set the refresh and/or scanned overlays
-      refreshButton.style.display = showRefresh ? "flex" : "none";
-      scannedMask.style.display = showScanned ? "flex" : "none";
-
-      // add or remove 'pending' class from qrcode based on setSpinner
-      qrcode.classList.toggle("pending", setSpinner);
-    };
-
-    let timer;
-
-    /**
-     * Check status through polling
-     * This functionality is mostly replaced by the websocket.
-     * However, it is still used to trigger the api to calculate
-     * if the proof has expired or not. The websocket in turn handles
-     * all other functionality.
-     */
-    const checkStatus = () => {
-      const host = window.location.origin;
-      const url = host + "{{challenge_poll_uri}}" + "/{{pid}}";
-
-      fetch(url)
-        .then((res) => res.json())
-        .then((data) => {
-          /*
+					>
+				</div>
+
+				<p>
+					<b>Don't have a digital wallet?</b>
+				</p>
+				<p>
+					<a
+						title="Download BC Wallet"
+						href="https://www2.gov.bc.ca/gov/content/governments/government-id/bc-wallet"
+						>Download the BC Wallet app
+					</a>
+				</p>
+			</div>
+		</div>
+	</body>
+	<script>
+		/**
+		 * Function to detect the user's browser
+		 */
+		function getBrowser() {
+			var userAgent = navigator.userAgent || navigator.vendor;
+
+			if (/android/i.test(userAgent)) {
+				return "Android";
+			}
+
+			if (
+				/iPad|iPhone|iPod/.test(userAgent) ||
+				(/Macintosh/.test(userAgent) && "ontouchend" in document) ||
+				(navigator.platform === "MacIntel" && navigator.maxTouchPoints > 1) ||
+				(navigator.vendor && navigator.vendor.indexOf("Apple") > -1)
+			) {
+				return "iOS";
+			}
+
+			return "unknown";
+		}
+		function showHideElementForBrowser(elementId, show) {
+			if (getBrowser() === "Android" || getBrowser() === "iOS") {
+				var elements = document.querySelectorAll(elementId);
+				elements.forEach((el) => {
+					el.style.display = show ? "block" : "none";
+				});
+			}
+		}
+		try {
+			showHideElementForBrowser(".desktop-device", false);
+			showHideElementForBrowser(".mobile-device", true);
+		} catch (e) {
+			console.log("Error adding event listener to header branding", e);
+		}
+
+		/**
+		 * Initialize the Websocket
+		 */
+		console.log("init");
+		const socket = io(location.host, {
+			path: "/ws/socket.io",
+			autoConnect: false,
+		});
+
+		socket.on("connect", () => {
+			socket.emit("initialize", { pid: "{{pid}}" });
+		});
+
+		socket.on("status", (data) => toggleState(data.status));
+
+		socket.connect();
+
+		const toggleState = (state) => {
+			console.log("Toggling state", state);
+			switch (state) {
+				case "intro":
+					setUiElements(".intro", false, false, false);
+					break;
+				case "verified":
+					setUiElements(".success", false, true, false);
+					setTimeout(() => {
+						window.location.replace("{{callback_url}}", { method: "POST" });
+					}, 2000);
+					break;
+				case "failed":
+					setUiElements(".failed", true, false, false);
+					break;
+				case "pending":
+					setUiElements(".pending", false, true, true);
+					break;
+				case "expired":
+					setUiElements(".expired", true, false, false);
+					break;
+				case "abandoned":
+					setUiElements(".abandoned", true, false, false);
+					break;
+			}
+		};
+
+		document.getElementById("refresh-button").addEventListener("click", () => {
+			location.reload(true);
+		});
+
+		/**
+		 * Set the UI elements based on the current state
+		 */
+		const setUiElements = (state, showRefresh, showScanned, setSpinner) => {
+			console.log("Setting UI elements");
+			const stateElement = document.querySelectorAll(state);
+			const qrcode = document.querySelector(".qr-code");
+			const scannedMask = document.querySelector(".scanned-mask");
+			const refreshButton = document.getElementById("refresh-button");
+
+			// set all elements to display: none and display the current state
+			document.querySelectorAll(".header-desc").forEach((el) => {
+				el.style.display = "none";
+			});
+			stateElement.forEach((el) => {
+				el.style.display = "grid";
+			});
+
+			// For expired or success state, set the deep link to disabed
+			if (state === ".expired" || state === ".success") {
+				const deepLink = document.getElementById("deep-link-button");
+				deepLink.disabled = true;
+				deepLink.href = "";
+			}
+
+			// set the refresh and/or scanned overlays
+			refreshButton.style.display = showRefresh ? "flex" : "none";
+			scannedMask.style.display = showScanned ? "flex" : "none";
+
+			// add or remove 'pending' class from qrcode based on setSpinner
+			qrcode.classList.toggle("pending", setSpinner);
+		};
+
+		let timer;
+
+		/**
+		 * Check status through polling
+		 * This functionality is mostly replaced by the websocket.
+		 * However, it is still used to trigger the api to calculate
+		 * if the proof has expired or not. The websocket in turn handles
+		 * all other functionality.
+		 */
+		const checkStatus = () => {
+			const host = window.location.origin;
+			const url = host + "{{challenge_poll_uri}}" + "/{{pid}}";
+
+			fetch(url)
+				.then((res) => res.json())
+				.then((data) => {
+					/*
             Possible states:
             - not_started
             - pending
@@ -547,45 +543,45 @@
             - failed
             - expired
           */
-          if (["verified", "failed", "expired"].includes(data.proof_status)) {
-            clearInterval(timer);
-          }
-        })
-        .catch((err) => {
-          console.log("Server responded with an error.", err);
-        });
-    };
-
-    /**
-     * Until something better comes along... check status every 2 seconds
-     */
-    timer = setInterval(() => {
-      checkStatus();
-    }, 2000);
-
-    /**
-     * If the other device button is clicked, show the qr code area
-     */
-    document
-      .querySelector("#other-device-button")
-      .addEventListener("click", () => {
-        document.querySelector(".header-share").style.display = "none";
-        document.querySelectorAll(".desktop-device").forEach((el) => {
-          el.style.display = "block";
-        });
-        document.querySelector(".desktop-header").style.display = "none";
-      });
-
-    /**
-     * If the BC_ID is clicked on 10 times in a row, display the link textbox
-     */
-    let counter = 0;
-    const textLinkDiv = document.querySelector(".text-link");
-    document.querySelector("#BC_ID").addEventListener("click", () => {
-      counter++;
-      if (counter === 10) {
-        textLinkDiv.style.display = "block";
-      }
-    });
-  </script>
+					if (["verified", "failed", "expired"].includes(data.proof_status)) {
+						clearInterval(timer);
+					}
+				})
+				.catch((err) => {
+					console.log("Server responded with an error.", err);
+				});
+		};
+
+		/**
+		 * Until something better comes along... check status every 2 seconds
+		 */
+		timer = setInterval(() => {
+			checkStatus();
+		}, 2000);
+
+		/**
+		 * If the other device button is clicked, show the qr code area
+		 */
+		document
+			.querySelector("#other-device-button")
+			.addEventListener("click", () => {
+				document.querySelector(".header-share").style.display = "none";
+				document.querySelectorAll(".desktop-device").forEach((el) => {
+					el.style.display = "block";
+				});
+				document.querySelector(".desktop-header").style.display = "none";
+			});
+
+		/**
+		 * If the BC_ID is clicked on 10 times in a row, display the link textbox
+		 */
+		let counter = 0;
+		const textLinkDiv = document.querySelector(".text-link");
+		document.querySelector("#BC_ID").addEventListener("click", () => {
+			counter++;
+			if (counter === 10) {
+				textLinkDiv.style.display = "block";
+			}
+		});
+	</script>
 </html>