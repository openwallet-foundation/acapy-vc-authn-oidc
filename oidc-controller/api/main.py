--- conflicted
+++ resolved
@@ -140,7 +140,6 @@
     await init_db()
     await init_provider(await get_db())
 
-<<<<<<< HEAD
     # Check Redis availability if adapter is enabled
     if settings.USE_REDIS_ADAPTER:
         try:
@@ -158,8 +157,6 @@
     else:
         logger.debug("Redis adapter disabled")
 
-=======
->>>>>>> 4263993f
     logger.info(">>> Starting up app new ...")
 
 
