--- conflicted
+++ resolved
@@ -83,15 +83,13 @@
     url_to_message = (
         controller_host + "/url/pres_exch/" + str(auth_session.pres_exch_id)
     )
-    suffix = f'_url={base64.b64encode(url_to_message.encode("utf-8")).decode("utf-8")}'
     if settings.USE_URL_DEEP_LINK:
-        suffix = (
-            f'_url={base64.b64encode(url_to_message.encode("utf-8")).decode("utf-8")}'
-        )
+        suffix = f"""_url={base64.urlsafe_b64encode(
+            url_to_message.encode("utf-8")).decode("utf-8")}"""
     else:
         formated_msg = json.dumps(auth_session.presentation_request_msg)
-        suffix = f'c_i={base64.b64encode(formated_msg.encode("utf-8")).decode("utf-8")}'
-
+        suffix = f"""c_i={base64.urlsafe_b64encode(
+                formated_msg.encode("utf-8")).decode("utf-8")}"""
     WALLET_DEEP_LINK_PREFIX = settings.WALLET_DEEP_LINK_PREFIX
     wallet_deep_link = f"{WALLET_DEEP_LINK_PREFIX}?{suffix}"
     return wallet_deep_link
@@ -179,22 +177,7 @@
     callback_url = f"""{controller_host}{AuthorizeCallbackUri}?pid={auth_session.id}"""
 
     # BC Wallet deep link
-<<<<<<< HEAD
     wallet_deep_link = gen_deep_link(auth_session)
-=======
-    if settings.USE_URL_DEEP_LINK:
-        suffix = (
-            f"""_url={base64.urlsafe_b64encode(
-                url_to_message.encode("utf-8")).decode("utf-8")}"""
-        )
-    else:
-        suffix = (
-            f"""c_i={base64.urlsafe_b64encode(
-                formated_msg.encode("utf-8")).decode("utf-8")}"""
-        )
-    WALLET_DEEP_LINK_PREFIX = settings.WALLET_DEEP_LINK_PREFIX
-    wallet_deep_link = f"{WALLET_DEEP_LINK_PREFIX}?{suffix}"
->>>>>>> 14ce3684
 
     # This is the payload to send to the template
     data = {
