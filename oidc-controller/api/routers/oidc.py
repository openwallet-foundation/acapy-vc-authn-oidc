--- conflicted
+++ resolved
@@ -92,7 +92,8 @@
         formated_msg = json.dumps(auth_session.presentation_request_msg)
         suffix = f'c_i={base64.b64encode(formated_msg.encode("utf-8")).decode("utf-8")}'
 
-    wallet_deep_link = f"bcwallet://aries_proof-request?{suffix}"
+    WALLET_DEEP_LINK_PREFIX = settings.WALLET_DEEP_LINK_PREFIX
+    wallet_deep_link = f"{WALLET_DEEP_LINK_PREFIX}?{suffix}"
     return wallet_deep_link
 
 
@@ -178,18 +179,7 @@
     callback_url = f"""{controller_host}{AuthorizeCallbackUri}?pid={auth_session.id}"""
 
     # BC Wallet deep link
-<<<<<<< HEAD
     wallet_deep_link = gen_deep_link(auth_session)
-=======
-    if settings.USE_URL_DEEP_LINK:
-        suffix = (
-            f'_url={base64.b64encode(url_to_message.encode("utf-8")).decode("utf-8")}'
-        )
-    else:
-        suffix = f'c_i={base64.b64encode(formated_msg.encode("utf-8")).decode("utf-8")}'
-    WALLET_DEEP_LINK_PREFIX = settings.WALLET_DEEP_LINK_PREFIX
-    wallet_deep_link = f"{WALLET_DEEP_LINK_PREFIX}?{suffix}"
->>>>>>> 4cf5899b
 
     # This is the payload to send to the template
     data = {
