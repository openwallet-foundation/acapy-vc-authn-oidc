import base64
import io
import json
import uuid
from datetime import datetime
from typing import cast
from urllib.parse import urlencode

import qrcode
import structlog
from fastapi import APIRouter, Depends, HTTPException, Request
from fastapi import status as http_status
from fastapi.responses import HTMLResponse, JSONResponse, RedirectResponse
from jinja2 import Template
from oic.oic.message import AuthorizationRequest
from pymongo.database import Database
from pyop.exceptions import InvalidAuthenticationRequest

from ..authSessions.crud import AuthSessionCreate, AuthSessionCRUD
from ..authSessions.models import AuthSessionPatch, AuthSessionState, AuthSession
from ..core.acapy.client import AcapyClient
from ..core.aries import (
    PresentationRequestMessage,
    PresentProofv10Attachment,
    ServiceDecorator,
)
from ..core.config import settings
from ..core.logger_util import log_debug
from ..core.oidc import provider
from ..core.oidc.issue_token_service import Token
from ..db.session import get_db

# Access to the websocket
from ..routers.socketio import connections_reload, sio

from ..verificationConfigs.crud import VerificationConfigCRUD

ChallengePollUri = "/poll"
AuthorizeCallbackUri = "/callback"
VerifiedCredentialAuthorizeUri = f"/{provider.AuthorizeUriEndpoint}"
VerifiedCredentialTokenUri = f"/{provider.TokenUriEndpoint}"

logger: structlog.typing.FilteringBoundLogger = structlog.getLogger(__name__)

router = APIRouter()


@log_debug
# TODO: To be replaced by a websocket and a python scheduler
# TODO: This is a hack to get the websocket to expire the proof, if necessary
@router.get(f"{ChallengePollUri}/{{pid}}")
async def poll_pres_exch_complete(pid: str, db: Database = Depends(get_db)):
    """Called by authorize webpage to see if request
    is verified and token issuance can proceed."""
    auth_session = await AuthSessionCRUD(db).get(pid)

    pid = str(auth_session.id)
    connections = connections_reload()
    sid = connections.get(pid)

    """
     Check if proof is expired. But only if the proof has not been started.
     NOTE: This should eventually be moved to a background task.
    """
    if (
        auth_session.expired_timestamp < datetime.now()
        and auth_session.proof_status == AuthSessionState.NOT_STARTED
    ):
        logger.info("PROOF EXPIRED")
        auth_session.proof_status = AuthSessionState.EXPIRED
        await AuthSessionCRUD(db).patch(
            str(auth_session.id), AuthSessionPatch(**auth_session.dict())
        )
        # Send message through the websocket.
        if sid:
            await sio.emit("status", {"status": "expired"}, to=sid)

    return {"proof_status": auth_session.proof_status}


def gen_deep_link(auth_session: AuthSession) -> str:
    controller_host = settings.CONTROLLER_URL
    url_to_message = (
        controller_host + "/url/pres_exch/" + str(auth_session.pres_exch_id)
    )
    if settings.USE_URL_DEEP_LINK:
        suffix = f"""_url={base64.urlsafe_b64encode(
            url_to_message.encode("utf-8")).decode("utf-8")}"""
    else:
        formated_msg = json.dumps(auth_session.presentation_request_msg)
        suffix = f"""c_i={base64.urlsafe_b64encode(
                formated_msg.encode("utf-8")).decode("utf-8")}"""
    WALLET_DEEP_LINK_PREFIX = settings.WALLET_DEEP_LINK_PREFIX
    wallet_deep_link = f"{WALLET_DEEP_LINK_PREFIX}?{suffix}"
    return wallet_deep_link


@log_debug
@router.get(VerifiedCredentialAuthorizeUri, response_class=HTMLResponse)
async def get_authorize(request: Request, db: Database = Depends(get_db)):
    """Called by oidc platform."""
    logger.debug(">>> get_authorize")

    # Verify OIDC forward payload
    model = AuthorizationRequest().from_dict(request.query_params._dict)
    model.verify()

    try:
        auth_req = provider.provider.parse_authentication_request(
            urlencode(request.query_params._dict), request.headers
        )
    except InvalidAuthenticationRequest as e:
        raise HTTPException(
            status_code=http_status.HTTP_400_BAD_REQUEST,
            detail=f"Invalid auth request: {e}",
        )

    #  create proof for this request
    new_user_id = str(uuid.uuid4())
    authn_response = provider.provider.authorize(model, new_user_id)

    # retrieve presentation_request config.
    client = AcapyClient()
    ver_config_id = model.get("pres_req_conf_id")
    ver_config = await VerificationConfigCRUD(db).get(ver_config_id)

    # Create presentation_request to show on screen
    response = client.create_presentation_request(ver_config.generate_proof_request())
    pres_exch_dict = response.dict()

    # Prepeare the presentation request
    use_public_did = not settings.USE_OOB_LOCAL_DID_SERVICE

    msg = None
    if settings.USE_OOB_PRESENT_PROOF:
        oob_invite_response = client.oob_create_invitation(
            pres_exch_dict, use_public_did
        )
        msg_contents = oob_invite_response.invitation
    else:
        wallet_did = client.get_wallet_did(public=use_public_did)

        byo_attachment = PresentProofv20Attachment(
            # As of present proof 2.0 the
            data=pres_exch_dict["pres_request"]["request_presentations~attach"][0][
                "data"
            ]
        )

        s_d = ServiceDecorator(
            service_endpoint=client.service_endpoint, recipient_keys=[wallet_did.verkey]
        )
        msg = PresentationRequestMessage(
            id=pres_exch_dict["thread_id"],
            formats=[
                {"attach_id": byo_attachment.id, "format": "hlindy/proof-req@v2.0"}
            ],
            request=[byo_attachment],
            service=s_d,
        )
        msg_contents = msg

    # Create and save OIDC AuthSession
    new_auth_session = AuthSessionCreate(
        response_url=authn_response.request(auth_req["redirect_uri"]),
        pyop_auth_code=authn_response["code"],
        request_parameters=model.to_dict(),
        ver_config_id=ver_config_id,
        pres_exch_id=response.pres_ex_id,
        presentation_exchange=pres_exch_dict,
        presentation_request_msg=msg_contents.dict(by_alias=True),
    )
    auth_session = await AuthSessionCRUD(db).create(new_auth_session)

    # QR CONTENTS
    controller_host = settings.CONTROLLER_URL
    url_to_message = (
        controller_host + "/url/pres_exch/" + str(auth_session.pres_exch_id)
    )
    # CREATE the image
    buff = io.BytesIO()
    qrcode.make(url_to_message).save(buff, format="PNG")
    image_contents = base64.b64encode(buff.getvalue()).decode("utf-8")
    callback_url = f"""{controller_host}{AuthorizeCallbackUri}?pid={auth_session.id}"""

    # BC Wallet deep link
<<<<<<< HEAD
    if settings.USE_URL_DEEP_LINK:
        suffix = f"""_url={base64.urlsafe_b64encode(
                url_to_message.encode("utf-8")).decode("utf-8")}"""
    else:
        suffix = f"""c_i={base64.urlsafe_b64encode(
                formated_msg.encode("utf-8")).decode("utf-8")}"""
    WALLET_DEEP_LINK_PREFIX = settings.WALLET_DEEP_LINK_PREFIX
    wallet_deep_link = f"{WALLET_DEEP_LINK_PREFIX}?{suffix}"
=======
    wallet_deep_link = gen_deep_link(auth_session)
>>>>>>> a6a49361

    # This is the payload to send to the template
    data = {
        "image_contents": image_contents,
        "url_to_message": url_to_message,
        "callback_url": callback_url,
        "pres_exch_id": auth_session.pres_exch_id,
        "pid": auth_session.id,
        "controller_host": controller_host,
        "challenge_poll_uri": ChallengePollUri,
        "wallet_deep_link": wallet_deep_link,
    }

    # Prepare the template
    template_file = open("api/templates/verified_credentials.html", "r").read()
    template = Template(template_file)

    # Render and return the template
    return template.render(data)


@log_debug
@router.get("/callback", response_class=RedirectResponse)
async def get_authorize_callback(pid: str, db: Database = Depends(get_db)):
    """Called by Authorize page when verification is complete"""
    auth_session = await AuthSessionCRUD(db).get(pid)

    url = auth_session.response_url
    return RedirectResponse(url)


@log_debug
@router.post(VerifiedCredentialTokenUri, response_class=JSONResponse)
async def post_token(request: Request, db: Database = Depends(get_db)):
    """Called by oidc platform to retrieve token contents"""
    async with request.form() as form:
        logger.warn(f"post_token: form was {form}")
        form_dict = cast(dict[str, str], form._dict)
        auth_session = await AuthSessionCRUD(db).get_by_pyop_auth_code(
            form_dict["code"]
        )
        ver_config = await VerificationConfigCRUD(db).get(auth_session.ver_config_id)
        claims = Token.get_claims(auth_session, ver_config)

        # Replace auto-generated sub with one coming from proof, if available
        # The stateless storage uses a cypher, so a new item can be added and
        # the reference in the form needs to be updated with the new key value
        if claims.get("sub"):
            authz_info = provider.provider.authz_state.authorization_codes[
                form_dict["code"]
            ]
            authz_info["sub"] = claims.pop("sub")
            new_code = provider.provider.authz_state.authorization_codes.pack(
                authz_info
            )
            form_dict["code"] = new_code

        # convert form data to what library expects, Flask.app.request.get_data()
        data = urlencode(form_dict)
        token_response = provider.provider.handle_token_request(
            data, request.headers, claims
        )
        logger.debug(f"Token response: {token_response.to_dict()}")
        return token_response.to_dict()<|MERGE_RESOLUTION|>--- conflicted
+++ resolved
@@ -184,18 +184,7 @@
     callback_url = f"""{controller_host}{AuthorizeCallbackUri}?pid={auth_session.id}"""
 
     # BC Wallet deep link
-<<<<<<< HEAD
-    if settings.USE_URL_DEEP_LINK:
-        suffix = f"""_url={base64.urlsafe_b64encode(
-                url_to_message.encode("utf-8")).decode("utf-8")}"""
-    else:
-        suffix = f"""c_i={base64.urlsafe_b64encode(
-                formated_msg.encode("utf-8")).decode("utf-8")}"""
-    WALLET_DEEP_LINK_PREFIX = settings.WALLET_DEEP_LINK_PREFIX
-    wallet_deep_link = f"{WALLET_DEEP_LINK_PREFIX}?{suffix}"
-=======
     wallet_deep_link = gen_deep_link(auth_session)
->>>>>>> a6a49361
 
     # This is the payload to send to the template
     data = {
