--- conflicted
+++ resolved
@@ -113,12 +113,9 @@
 
     # Prepeare the presentation request
     use_public_did = not settings.USE_OOB_LOCAL_DID_SERVICE
-<<<<<<< HEAD
     wallet_did = client.get_wallet_did(public=use_public_did)
 
     byo_attachment = PresentProofv10Attachment.build(pres_exch_dict["pres_request"])
-=======
->>>>>>> 14ce3684
 
     msg = None
     if settings.USE_OOB_PRESENT_PROOF:
@@ -129,9 +126,7 @@
     else:
         wallet_did = client.get_wallet_did(public=use_public_did)
 
-        byo_attachment = PresentProofv10Attachment.build(
-            pres_exch_dict["presentation_request"]
-        )
+        byo_attachment = PresentProofv10Attachment.build(pres_exch_dict["pres_request"])
         s_d = ServiceDecorator(
             service_endpoint=client.service_endpoint, recipient_keys=[wallet_did.verkey]
         )
@@ -169,15 +164,11 @@
 
     # BC Wallet deep link
     if settings.USE_URL_DEEP_LINK:
-        suffix = (
-            f"""_url={base64.urlsafe_b64encode(
+        suffix = f"""_url={base64.urlsafe_b64encode(
                 url_to_message.encode("utf-8")).decode("utf-8")}"""
-        )
     else:
-        suffix = (
-            f"""c_i={base64.urlsafe_b64encode(
+        suffix = f"""c_i={base64.urlsafe_b64encode(
                 formated_msg.encode("utf-8")).decode("utf-8")}"""
-        )
     WALLET_DEEP_LINK_PREFIX = settings.WALLET_DEEP_LINK_PREFIX
     wallet_deep_link = f"{WALLET_DEEP_LINK_PREFIX}?{suffix}"
 
