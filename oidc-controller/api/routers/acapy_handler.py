import json
from pydantic.plugin import Any
import structlog
from datetime import datetime, timedelta, UTC

from fastapi import APIRouter, Depends, Request
from pymongo.database import Database

from ..authSessions.crud import AuthSessionCRUD
from ..authSessions.models import AuthSession, AuthSessionPatch, AuthSessionState
from ..db.session import get_db
from ..core.acapy.client import AcapyClient
from ..verificationConfigs.crud import VerificationConfigCRUD

from ..core.config import settings
from ..routers.socketio import sio, get_socket_id_for_pid, safe_emit

logger: structlog.typing.FilteringBoundLogger = structlog.getLogger(__name__)

router = APIRouter()


async def _send_problem_report_safely(
    client: AcapyClient, pres_ex_id: str, description: str
) -> None:
    """Send a problem report with error handling."""
    try:
        client.send_problem_report(pres_ex_id, description)
        logger.info(f"Problem report sent for pres_ex_id: {pres_ex_id}")
    except Exception as e:
        logger.error(f"Failed to send problem report: {e}")


async def _cleanup_presentation_and_connection(
    auth_session: AuthSession, pres_ex_id: str, context: str
) -> None:
    """Clean up presentation record and connection (if applicable) with proper error handling."""
    # Determine if connection should also be deleted based on verification type and multi-use flag
    connection_id_to_delete = (
        auth_session.connection_id
        if (
            settings.USE_CONNECTION_BASED_VERIFICATION
            and auth_session.connection_id
            and not auth_session.multi_use  # Only delete single-use connections
        )
        else None
    )

    try:
        client = AcapyClient()
        presentation_deleted, connection_deleted, errors = (
            client.delete_presentation_record_and_connection(
                pres_ex_id, connection_id_to_delete
            )
        )

        # Log results for presentation cleanup
        if presentation_deleted:
            logger.info(
                f"Successfully cleaned up presentation record {pres_ex_id} after {context}"
            )
        else:
            logger.warning(
                f"Failed to cleanup presentation record {pres_ex_id} after {context} - will be handled by background cleanup"
            )

        # Log results for connection cleanup (if attempted)
        if connection_deleted:
            logger.info(
                f"Successfully cleaned up single-use connection {connection_id_to_delete} after {context}"
            )
        elif connection_id_to_delete:
            logger.warning(
                f"Failed to cleanup single-use connection {connection_id_to_delete} after {context}"
            )
        elif (
            settings.USE_CONNECTION_BASED_VERIFICATION
            and auth_session.connection_id
            and auth_session.multi_use
        ):
            logger.info(
                f"Preserving multi-use connection {auth_session.connection_id} after {context}"
            )

        # Log any errors from the cleanup operation
        if errors:
            logger.warning(f"{context.capitalize()} cleanup errors: {errors}")

    except Exception as cleanup_error:
        logger.warning(
            f"Cleanup failed for presentation record {pres_ex_id} after {context}: {cleanup_error} - will be handled by background cleanup"
        )


async def _update_auth_session(db: Database, auth_session: AuthSession) -> None:
    """Update auth session in database with error handling."""
    await AuthSessionCRUD(db).patch(
        str(auth_session.id), AuthSessionPatch(**auth_session.model_dump())
    )


async def _emit_status_to_socket(
    db: Database, auth_session: AuthSession, status: str
) -> None:
    """Emit status update to socket if session ID exists."""
    pid = str(auth_session.id)
    sid = await get_socket_id_for_pid(pid, db)
    if sid:
        await sio.emit("status", {"status": status}, to=sid)


async def _parse_webhook_body(request: Request) -> dict[Any, Any]:
    return json.loads((await request.body()).decode("ascii"))


@router.post("/topic/{topic}/")
async def post_topic(request: Request, topic: str, db: Database = Depends(get_db)):
    """Called by aca-py agent."""
    logger.info(f">>> post_topic : topic={topic}")
    logger.info(f">>> web hook post_body : {await _parse_webhook_body(request)}")

    match topic:
        case "connections":
            if settings.USE_CONNECTION_BASED_VERIFICATION:
                webhook_body = await _parse_webhook_body(request)
                logger.info(f">>>> connection_id: {webhook_body.get('connection_id')}")
                logger.info(f">>>> connection state: {webhook_body.get('state')}")

                # Log request state for debugging but don't act on it yet
                if webhook_body.get("state") == "request":
                    logger.info(
                        f"Connection {webhook_body.get('connection_id')} is in request state, waiting for active/completed"
                    )

                if webhook_body.get("state") in ["active", "completed"]:
                    # Connection established, now send presentation request
                    connection_id = webhook_body.get("connection_id")
                    invitation_msg_id = webhook_body.get("invitation_msg_id")

                    logger.debug(f"Full webhook body: {webhook_body}")
                    logger.debug(f"Available keys: {list(webhook_body.keys())}")

                    # Try multiple possible fields for invitation message ID
                    search_id = (
                        invitation_msg_id
                        or webhook_body.get("invi_msg_id")
                        or webhook_body.get("invitation_id")
                    )

                    # Find the auth session by invitation message ID (stored as connection_id initially)
                    logger.info(f"Looking for auth session with search_id: {search_id}")
                    auth_session = await AuthSessionCRUD(db).get_by_connection_id(
                        search_id
                    )

                    # If not found by invitation message ID, try by connection_id directly
                    if not auth_session and connection_id:
                        logger.info(
                            f"Trying to find auth session by connection_id: {connection_id}"
                        )
                        auth_session = await AuthSessionCRUD(db).get_by_connection_id(
                            connection_id
                        )

                    # If still not found, try searching by pres_exch_id pattern
                    if not auth_session and search_id:
                        logger.info(
                            f"Trying to find auth session by pres_exch_id pattern: {search_id}"
                        )
                        try:
                            auth_session = await AuthSessionCRUD(
                                db
                            ).get_by_pres_exch_id(f"{search_id}")
                        except:
                            pass  # This lookup might fail if the pattern doesn't match

                    if auth_session:
                        logger.info(f"Found auth session: {auth_session.id}")
                        logger.info(
                            f"Auth session has proof_request: {auth_session.proof_request is not None}"
                        )

                        if auth_session.proof_request:
                            logger.info(
                                f"Sending presentation request to connection {connection_id}"
                            )

                            # Send presentation request to the established connection
                            client = AcapyClient()
                            try:
                                pres_response = client.send_presentation_request_by_connection(
                                    connection_id=connection_id,
                                    presentation_request_configuration=auth_session.proof_request,
                                )

                                # Update auth session with presentation exchange details and real connection ID
                                auth_session.pres_exch_id = pres_response.pres_ex_id
                                auth_session.presentation_exchange = (
                                    pres_response.model_dump()
                                )
                                auth_session.connection_id = (
                                    connection_id  # Update with real connection ID
                                )
                                await _update_auth_session(db, auth_session)

                                logger.info(
                                    f"Presentation request sent successfully: {pres_response.pres_ex_id}"
                                )
                            except Exception as e:
                                logger.error(
                                    f"Failed to send presentation request: {e}"
                                )
                                # Set auth session to failed state
                                auth_session.proof_status = AuthSessionState.FAILED
                                await _update_auth_session(db, auth_session)

                                # Send problem report if we have a presentation exchange ID
                                if auth_session.pres_exch_id:
                                    await _send_problem_report_safely(
                                        client,
                                        auth_session.pres_exch_id,
                                        f"Failed to send presentation request: {str(e)}",
                                    )

                                # Emit failure status to frontend
<<<<<<< HEAD
                                sid = await get_socket_id_for_pid(
                                    str(auth_session.id), db
                                )
                                if sid:
                                    await safe_emit(
                                        "status", {"status": "failed"}, to=sid
                                    )
=======
                                await _emit_status_to_socket(db, auth_session, "failed")
>>>>>>> 4263993f
                        else:
                            logger.debug(
                                f"Auth session found but no proof_request: {auth_session.id}"
                            )
                    else:
                        logger.debug(
                            f"No auth session found for invitation_msg_id: {invitation_msg_id}"
                        )

        case "present_proof_v2_0":
            webhook_body = await _parse_webhook_body(request)
            logger.info(f">>>> pres_exch_id: {webhook_body['pres_ex_id']}")
            # logger.info(f">>>> web hook: {webhook_body}")
            auth_session: AuthSession = await AuthSessionCRUD(db).get_by_pres_exch_id(
                webhook_body["pres_ex_id"]
            )

            # Get the saved websocket session
            pid = str(auth_session.id)
            sid = await get_socket_id_for_pid(pid, db)
            logger.debug(f"sid: {sid} found for pid: {pid}")

            if webhook_body["state"] == "presentation-received":
                logger.info("presentation-received")

            if webhook_body["state"] == "done":
                logger.info("VERIFIED")
                if webhook_body["verified"] == "true":
                    auth_session.proof_status = AuthSessionState.VERIFIED
<<<<<<< HEAD
                    auth_session.presentation_exchange = webhook_body["by_format"]
                    if sid:
                        await safe_emit("status", {"status": "verified"}, to=sid)
                else:
                    auth_session.proof_status = AuthSessionState.FAILED
                    if sid:
                        await safe_emit("status", {"status": "failed"}, to=sid)
=======

                    # Get presentation data via API call instead of webhook payload
                    client = AcapyClient()
                    presentation_data = client.get_presentation_request(
                        webhook_body["pres_ex_id"]
                    )

                    if not presentation_data:
                        raise ValueError(
                            f"Failed to retrieve presentation data for {webhook_body['pres_ex_id']} - record may have been deleted or is inaccessible"
                        )

                    auth_session.presentation_exchange = presentation_data.get(
                        "by_format", {}
                    )
                    logger.debug(
                        f"Retrieved presentation data via API for {webhook_body['pres_ex_id']}"
                    )

                    # Cleanup presentation record and connection after successful verification
                    await _cleanup_presentation_and_connection(
                        auth_session,
                        webhook_body["pres_ex_id"],
                        "successful verification",
                    )

                    await _emit_status_to_socket(db, auth_session, "verified")
                else:
                    auth_session.proof_status = AuthSessionState.FAILED
                    await _emit_status_to_socket(db, auth_session, "failed")
>>>>>>> 4263993f

                    # Send problem report for failed verification in connection-based flow
                    if (
                        settings.USE_CONNECTION_BASED_VERIFICATION
                        and auth_session.pres_exch_id
                    ):
                        client = AcapyClient()
                        await _send_problem_report_safely(
                            client,
                            auth_session.pres_exch_id,
                            f"Presentation verification failed: {webhook_body.get('error_msg', 'Unknown error')}",
                        )

                await _update_auth_session(db, auth_session)

                # Connection cleanup is now handled above in the combined cleanup operation

            # abandoned state
            if webhook_body["state"] == "abandoned":
                logger.info("ABANDONED")
                logger.info(webhook_body["error_msg"])
                auth_session.proof_status = AuthSessionState.ABANDONED
<<<<<<< HEAD
                if sid:
                    await safe_emit("status", {"status": "abandoned"}, to=sid)
=======
                await _emit_status_to_socket(db, auth_session, "abandoned")
>>>>>>> 4263993f

                # Send problem report for abandoned presentation in connection-based flow
                if (
                    settings.USE_CONNECTION_BASED_VERIFICATION
                    and auth_session.pres_exch_id
                ):
                    client = AcapyClient()
                    await _send_problem_report_safely(
                        client,
                        auth_session.pres_exch_id,
                        f"Presentation abandoned: {webhook_body.get('error_msg', 'Unknown error')}",
                    )

                await _update_auth_session(db, auth_session)

                # Cleanup presentation record and connection after abandonment
                await _cleanup_presentation_and_connection(
                    auth_session, webhook_body["pres_ex_id"], "abandonment"
                )

            # Calcuate the expiration time of the proof
            now_time = datetime.now(UTC)
            expired_time = now_time + timedelta(
                seconds=settings.CONTROLLER_PRESENTATION_EXPIRE_TIME
            )

            # Update the expiration time of the proof
            auth_session.expired_timestamp = expired_time
            await AuthSessionCRUD(db).patch(
                str(auth_session.id), AuthSessionPatch(**auth_session.model_dump())
            )

            # Check if expired. But only if the proof has not been started.
            # Handle comparison between timezone-aware and naive datetimes
            if auth_session.expired_timestamp.tzinfo is not None:
                # Use timezone-aware comparison if database has timezone-aware timestamp
                expired_time = datetime.now(UTC) + timedelta(
                    seconds=settings.CONTROLLER_PRESENTATION_EXPIRE_TIME
                )
                now_time = datetime.now(UTC)

            if (
                expired_time < now_time
                and auth_session.proof_status == AuthSessionState.NOT_STARTED
            ):
                logger.info("EXPIRED")
                auth_session.proof_status = AuthSessionState.EXPIRED
<<<<<<< HEAD
                if sid:
                    await safe_emit("status", {"status": "expired"}, to=sid)
=======
                await _emit_status_to_socket(db, auth_session, "expired")
>>>>>>> 4263993f

                # Send problem report for expired presentation in connection-based flow
                if (
                    settings.USE_CONNECTION_BASED_VERIFICATION
                    and auth_session.pres_exch_id
                ):
                    client = AcapyClient()
                    await _send_problem_report_safely(
                        client,
                        auth_session.pres_exch_id,
                        f"Presentation expired: timeout after {settings.CONTROLLER_PRESENTATION_EXPIRE_TIME} seconds",
                    )

                await _update_auth_session(db, auth_session)

                # Cleanup presentation record and connection after expiration
                await _cleanup_presentation_and_connection(
                    auth_session, auth_session.pres_exch_id, "expiration"
                )

            pass
        case _:
            logger.debug("skipping webhook")

    return {}<|MERGE_RESOLUTION|>--- conflicted
+++ resolved
@@ -106,7 +106,7 @@
     pid = str(auth_session.id)
     sid = await get_socket_id_for_pid(pid, db)
     if sid:
-        await sio.emit("status", {"status": status}, to=sid)
+        await safe_emit("status", {"status": status}, to=sid)
 
 
 async def _parse_webhook_body(request: Request) -> dict[Any, Any]:
@@ -223,17 +223,7 @@
                                     )
 
                                 # Emit failure status to frontend
-<<<<<<< HEAD
-                                sid = await get_socket_id_for_pid(
-                                    str(auth_session.id), db
-                                )
-                                if sid:
-                                    await safe_emit(
-                                        "status", {"status": "failed"}, to=sid
-                                    )
-=======
                                 await _emit_status_to_socket(db, auth_session, "failed")
->>>>>>> 4263993f
                         else:
                             logger.debug(
                                 f"Auth session found but no proof_request: {auth_session.id}"
@@ -263,15 +253,6 @@
                 logger.info("VERIFIED")
                 if webhook_body["verified"] == "true":
                     auth_session.proof_status = AuthSessionState.VERIFIED
-<<<<<<< HEAD
-                    auth_session.presentation_exchange = webhook_body["by_format"]
-                    if sid:
-                        await safe_emit("status", {"status": "verified"}, to=sid)
-                else:
-                    auth_session.proof_status = AuthSessionState.FAILED
-                    if sid:
-                        await safe_emit("status", {"status": "failed"}, to=sid)
-=======
 
                     # Get presentation data via API call instead of webhook payload
                     client = AcapyClient()
@@ -302,7 +283,6 @@
                 else:
                     auth_session.proof_status = AuthSessionState.FAILED
                     await _emit_status_to_socket(db, auth_session, "failed")
->>>>>>> 4263993f
 
                     # Send problem report for failed verification in connection-based flow
                     if (
@@ -325,12 +305,7 @@
                 logger.info("ABANDONED")
                 logger.info(webhook_body["error_msg"])
                 auth_session.proof_status = AuthSessionState.ABANDONED
-<<<<<<< HEAD
-                if sid:
-                    await safe_emit("status", {"status": "abandoned"}, to=sid)
-=======
                 await _emit_status_to_socket(db, auth_session, "abandoned")
->>>>>>> 4263993f
 
                 # Send problem report for abandoned presentation in connection-based flow
                 if (
@@ -378,12 +353,7 @@
             ):
                 logger.info("EXPIRED")
                 auth_session.proof_status = AuthSessionState.EXPIRED
-<<<<<<< HEAD
-                if sid:
-                    await safe_emit("status", {"status": "expired"}, to=sid)
-=======
                 await _emit_status_to_socket(db, auth_session, "expired")
->>>>>>> 4263993f
 
                 # Send problem report for expired presentation in connection-based flow
                 if (
