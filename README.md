[![img](https://img.shields.io/badge/Lifecycle-Maturing-007EC6)](https://github.com/bcgov/repomountie/blob/master/doc/lifecycle-badges.md)
[![License](https://img.shields.io/badge/License-Apache%202.0-blue.svg)](LICENSE)

[![unit-tests](https://github.com/bcgov/vc-authn-oidc/actions/workflows/controller_unittests.yml/badge.svg?branch=2.0-development&event=push)](https://github.com/bcgov/vc-authn-oidc/actions/workflows/controller_unittests.yml)

# Verifiable Credential Authentication with OpenID Connect (VC-AuthN OIDC)

Verifiable Credential Identity Provider for OpenID Connect.

See [here](/docs/README.md) for background into how this integration is defined.

For configuration instructions, refer to the [configuration guide](/docs/ConfigurationGuide.md).

Make sure to read the [best practices](/docs/BestPractices.md) to be used when protecting a web application using `vc-authn-oidc`.

## Pre-requisites

- A bash-compatible shell such as [Git Bash](https://git-scm.com/downloads)
- [Docker](https://docs.docker.com/get-docker/)

## Running VC-AuthN

Open a shell in the [docker](docker/) folder and run the following commands:

- `./manage build`: this command will build the controller image. This step is required the first time the project is run, and when dependencies in change in the requirements file(s).
- `./manage start`: this will start the project. The user will be prompted to select whether to target the default standalone ACA-Py agent, or a tenant on a pre-provisioned instance of [Traction](https://github.com/bcgov/traction). Follow the script prompts to select the appropriate runtime options: they will be saved in an `env` file for the next execution.
- To reset everything (including removing container data and selected options in the `env` file) execute `./manage rm`.

A list of all available commands is visible by executing `./manage -h`.

The project is set-up to run without needing any external dependencies by default, using a standalone agent in read-only that will target the ledgers specified in [ledgers.yaml](docker/agent/config/ledgers.yaml).

If a [Traction](https://github.com/bcgov/traction) tenant is selected via user prompts for the agent, some pre-requisite steps are required for the project to start-up successfully:

- clone the [Traction](https://github.com/bcgov/traction) repository.
- add the following to `<traction_folder>/scripts/docker-compose.yaml`
  
  ```yaml
  networks:
    default:
      external:
        name: oidc_vc_auth
  ```

- start `traction` by executing `docker-compose up` from `<traction_folder>/scripts`
- provision yourself a tenant and record the wallet Id/Key: they will be required to connect the controller with the agent.

## Using VC-AuthN

To use VC-AuthN for development and/or demo purposes, a pre-configured demo app is provided in the [demo/vue](demo/vue/) folder. To start it, execute `docker compose up` from within the `demo/vue` folder.

<<<<<<< HEAD
Send a POST request to `http://localhost:5201/ver-configs` with the following body:
=======
In order to use the VC OIDC authentication, a couple of extra steps are required:
- A proof-request configuration needs to be registered with VC-AuthN. To do 
so, the following command can be used to post a configuration requesting a BCGov Verified Email credential:
>>>>>>> dc106fbe

```bash
curl -X 'POST' \
  'http://localhost:5000/ver_configs/' \
  -H 'accept: application/json' \
  -H 'Content-Type: application/json' \
  -d '{
  "ver_config_id": "verified-email",
  "subject_identifier": "email",
  "proof_request": {
    "name": "BCGov Verified Email",
    "version": "1.0",
    "requested_attributes": [
      {
        "name": "email",
        "restrictions": [
          {
            "schema_name": "verified-email",
            "issuer_did": "MTYqmTBoLT7KLP5RNfgK3b"
          }
        ]
      }
    ],
    "requested_predicates": []
  }
}'
```

- The demo application is configured to use Keycloak as AIM system. To register keycloak as a client for VC-AuthN, execute the following command in a shell:

```bash
curl -X 'POST' \
  'http://localhost:5000/clients/' \
  -H 'accept: application/json' \
  -H 'Content-Type: application/json' \
  -d '{
  "client_id": "keycloak",
  "client_name": "keycloak",
  "client_secret": "**********",
  "response_types": [
    "code",
    "id_token",
    "token"
  ],
  "token_endpoint_auth_method": "client_secret_basic",
  "redirect_uris": [
    "http://localhost:8880/auth/realms/vc-authn/broker/vc-authn/endpoint"
  ]
}'
```

- Lastly, obtain a valid BCGov Verified Email credential from the [BCGov Email Verification Service](https://email-verification.vonx.io)

After all these steps have been completed, you should be able to authenticate with the demo application using the "Verified Credential Access" option.<|MERGE_RESOLUTION|>--- conflicted
+++ resolved
@@ -49,13 +49,9 @@
 
 To use VC-AuthN for development and/or demo purposes, a pre-configured demo app is provided in the [demo/vue](demo/vue/) folder. To start it, execute `docker compose up` from within the `demo/vue` folder.
 
-<<<<<<< HEAD
-Send a POST request to `http://localhost:5201/ver-configs` with the following body:
-=======
 In order to use the VC OIDC authentication, a couple of extra steps are required:
 - A proof-request configuration needs to be registered with VC-AuthN. To do 
 so, the following command can be used to post a configuration requesting a BCGov Verified Email credential:
->>>>>>> dc106fbe
 
 ```bash
 curl -X 'POST' \
